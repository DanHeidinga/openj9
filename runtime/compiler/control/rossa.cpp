/*******************************************************************************
 * Copyright (c) 2000, 2020 IBM Corp. and others
 *
 * This program and the accompanying materials are made available under
 * the terms of the Eclipse Public License 2.0 which accompanies this
 * distribution and is available at https://www.eclipse.org/legal/epl-2.0/
 * or the Apache License, Version 2.0 which accompanies this distribution and
 * is available at https://www.apache.org/licenses/LICENSE-2.0.
 *
 * This Source Code may also be made available under the following
 * Secondary Licenses when the conditions for such availability set
 * forth in the Eclipse Public License, v. 2.0 are satisfied: GNU
 * General Public License, version 2 with the GNU Classpath
 * Exception [1] and GNU General Public License, version 2 with the
 * OpenJDK Assembly Exception [2].
 *
 * [1] https://www.gnu.org/software/classpath/license.html
 * [2] http://openjdk.java.net/legal/assembly-exception.html
 *
 * SPDX-License-Identifier: EPL-2.0 OR Apache-2.0 OR GPL-2.0 WITH Classpath-exception-2.0 OR LicenseRef-GPL-2.0 WITH Assembly-exception
 *******************************************************************************/

#include <stdio.h>
#include <stdlib.h>
#include <string.h>

#ifdef WINDOWS
#include <winsock2.h>
#include <process.h>
#else
#include <sys/types.h>
#include <sys/socket.h>
#include <netinet/in.h>
#include <netdb.h>
#include <unistd.h>
#include <pthread.h>
#ifdef J9ZOS390
#include <arpa/inet.h>
#endif
#endif
#ifdef J9ZTPF
#include <tpf/c_eb0eb.h>
#include <tpf/sysapi.h>
#include <tpf/tpfapi.h>
#include <tpf/c_cinfc.h>
#endif

#include "env/annotations/AnnotationBase.hpp"

#define J9_EXTERNAL_TO_VM
#include "codegen/PrivateLinkage.hpp"
#include "control/CompilationRuntime.hpp"
#include "control/CompilationThread.hpp"
#include "control/JitDump.hpp"
#include "control/Recompilation.hpp"
#include "control/RecompilationInfo.hpp"
#include "runtime/ArtifactManager.hpp"
#include "runtime/CodeCache.hpp"
#include "runtime/CodeCacheManager.hpp"
#include "runtime/CodeCacheReclamation.h"
#include "runtime/codertinit.hpp"
#include "runtime/IProfiler.hpp"
#include "runtime/HWProfiler.hpp"
#include "runtime/RelocationRuntime.hpp"
#include "env/PersistentInfo.hpp"
#include "env/ClassLoaderTable.hpp"
#include "env/J2IThunk.hpp"
#include "env/PersistentCHTable.hpp"
#include "env/CompilerEnv.hpp"
#include "env/jittypes.h"
#include "env/ClassTableCriticalSection.hpp"

#include "ilgen/IlGeneratorMethodDetails_inlines.hpp"

/* Hardware Profiling */
#if defined(TR_HOST_S390) && defined(BUILD_Z_RUNTIME_INSTRUMENTATION)
#include "z/runtime/ZHWProfiler.hpp"
#elif defined(TR_HOST_POWER)
#include "p/runtime/PPCHWProfiler.hpp"
#endif

#include "control/rossa.h"
#include "control/OptimizationPlan.hpp"
#include "control/CompilationController.hpp"
#include "runtime/IProfiler.hpp"

#define _UTE_STATIC_
#include "env/ut_j9jit.h"

#include "jitprotos.h"
#if defined(J9VM_OPT_SHARED_CLASSES)
#include "j9jitnls.h"
#endif
#include "env/J9SharedCache.hpp"

#ifdef J9VM_OPT_JAVA_CRYPTO_ACCELERATION
#include "runtime/Crypto.hpp"
#endif

#include "infra/Monitor.hpp"

#include "j9.h"
#include "j9cfg.h"
#include "vmaccess.h"
#include "jvminit.h"
#include "j9port.h"
#include "ras/DebugExt.hpp"
#include "env/exports.h"
#if defined(J9VM_OPT_JITSERVER)
#include "env/JITServerPersistentCHTable.hpp"
#include "net/CommunicationStream.hpp"
#include "net/ClientStream.hpp"
#include "net/LoadSSLLibs.hpp"
#include "runtime/JITClientSession.hpp"
#include "runtime/Listener.hpp"
#include "runtime/JITServerStatisticsThread.hpp"
#include "runtime/JITServerIProfiler.hpp"
#endif

extern "C" int32_t encodeCount(int32_t count);

#if defined(TR_HOST_POWER)
extern TR_Processor portLibCall_getProcessorType();
#endif

extern "C" {
struct J9RASdumpContext;
}

#if defined(TR_TARGET_X86) && defined(TR_HOST_32BIT)
extern TR_X86CPUIDBuffer *queryX86TargetCPUID(void * javaVM);
#endif

extern void setupCodeCacheParameters(int32_t *, OMR::CodeCacheCodeGenCallbacks *callBacks, int32_t *numHelpers, int32_t *CCPreLoadedCodeSize);
extern "C" void stopInterpreterProfiling(J9JITConfig *jitConfig);
extern "C" void restartInterpreterProfiling();

#ifdef J9VM_JIT_RUNTIME_INSTRUMENTATION
// extern until these functions are added to oti/jitprotos.h
extern "C" UDATA initializeJITRuntimeInstrumentation(J9JavaVM *vm);
#endif

extern void *ppcPicTrampInit(TR_FrontEnd *, TR::PersistentInfo *);
extern TR_Debug *createDebugObject(TR::Compilation *);


bool isQuickstart = false;

#define TRANSLATE_METHODHANDLE_TAKES_FLAGS

TR::Monitor *vpMonitor = 0;


char *compilationErrorNames[]={
   "compilationOK",                  // 0
   "compilationFailure",             // 1
   "compilationRestrictionILNodes",  // 2
   "compilationRestrictionRecDepth", // 3
   "compilationRestrictedMethod",    // 4
   "compilationExcessiveComplexity", // 5
   "compilationNotNeeded",           // 6
   "compilationSuspended",           // 7
   "compilationExcessiveSize",       // 8
   "compilationInterrupted",         // 9
   "compilationMetaDataFailure",     //10
   "compilationInProgress",          //11
   "compilationCHTableCommitFailure",//12
   "compilationMaxCallerIndexExceeded",//13
   "compilationKilledByClassReplacement",//14
   "compilationHeapLimitExceeded",   //15
   "compilationNeededAtHigherLevel", //16
   "compilationAotValidateFieldFailure", //17
   "compilationAotStaticFieldReloFailure", //18
   "compilationAotClassReloFailure", //19
   "compilationAotThunkReloFailure", //20
   "compilationAotTrampolineReloFailure", //21
   "compilationAotPicTrampolineReloFailure", //22
   "compilationAotCacheFullReloFailure", //23
   "compilationAotUnknownReloTypeFailure", //24
   "compilationCodeReservationFailure", //25
   "compilationAotHasInvokehandle", //26
   "compilationTrampolineFailure", //27
   "compilationRecoverableTrampolineFailure", // 28
   "compilationIlGenFailure", // 29
   "compilationIllegalCodeCacheSwitch", // 30
   "compilationNullSubstituteCodeCache", // 31
   "compilationCodeMemoryExhausted", // 32
   "compilationGCRPatchFailure", // 33
   "compilationAotValidateMethodExitFailure", // 34
   "compilationAotValidateMethodEnterFailure", // 35
   "compilationAotArrayClassReloFailure", // 36
   "compilationLambdaEnforceScorching", // 37
   "compilationInternalPointerExceedLimit", // 38
   "compilationAotRelocationInterrupted", // 39
   "compilationAotClassChainPersistenceFailure", // 40
   "compilationLowPhysicalMemory", // 41
   "compilationDataCacheError", // 42
   "compilationCodeCacheError", // 43
   "compilationRecoverableCodeCacheError", // 44
   "compilationAotHasInvokeVarHandle", //45
   "compilationAotValidateStringCompressionFailure", // 46
   "compilationFSDHasInvokeHandle", //47
   "compilationVirtualAddressExhaustion", //48
   "compilationEnforceProfiling", //49
   "compilationSymbolValidationManagerFailure", //50
   "compilationAOTNoSupportForAOTFailure", //51
   "compilationAOTValidateTMFailure", //52
   "compilationILGenUnsupportedValueTypeOperationFailure", //53
   "compilationAOTRelocationRecordGenerationFailure", //54
#if defined(J9VM_OPT_JITSERVER)
   "compilationStreamFailure", //55
   "compilationStreamLostMessage", // 56
   "compilationStreamMessageTypeMismatch", // 57
   "compilationStreamVersionIncompatible", // 58
   "compilationStreamInterrupted", // 59
#endif /* defined(J9VM_OPT_JITSERVER) */
   "compilationMaxError"
};

int32_t aggressiveOption = 0;


// Tells the sampler thread whether it is being interrupted to resume it or to
// shut it down.
//
volatile bool shutdownSamplerThread = false; // only set once


extern "C" void *compileMethodHandleThunk(j9object_t methodHandle, j9object_t arg, J9VMThread *vmThread, U_32 flags);
extern "C" J9NameAndSignature newInstancePrototypeNameAndSig;

extern "C" void getOutOfIdleStates(TR::CompilationInfo::TR_SamplerStates expectedState, TR::CompilationInfo *compInfo, const char* reason);


extern "C" IDATA
launchGPU(J9VMThread *vmThread, jobject invokeObject,
          J9Method *method, int deviceId,
          I_32 gridDimX, I_32 gridDimY, I_32 gridDimZ,
          I_32 blockDimX, I_32 blockDimY, I_32 blockDimZ,
          void **args);

extern "C" void promoteGPUCompile(J9VMThread *vmThread);

extern "C" int32_t setUpHooks(J9JavaVM * javaVM, J9JITConfig * jitConfig, TR_FrontEnd * vm);
extern "C" int32_t startJITServer(J9JITConfig *jitConfig);
extern "C" int32_t waitJITServerTermination(J9JITConfig *jitConfig);

char *AOTcgDiagOn="1";



// -----------------------------------------------------------------------------
// Method translation
// -----------------------------------------------------------------------------

extern "C" IDATA j9jit_testarossa(struct J9JITConfig * jitConfig, J9VMThread * vmThread, J9Method * method, void * oldStartPC)
   {
   return j9jit_testarossa_err(jitConfig, vmThread, method, oldStartPC, NULL);
   }


extern "C" IDATA
j9jit_testarossa_err(
      struct J9JITConfig *jitConfig,
      J9VMThread *vmThread,
      J9Method *method,
      void *oldStartPC,
      TR_CompilationErrorCode *compErrCode)
   {
   // The method is called by the interpreter when a method's invocation count has reached zero.
   // Rather than just compiling blindly, pass the controller an event, and let it decide what to do.
   //
   bool queued = false;
   TR_YesNoMaybe async = TR_maybe;
   TR_MethodEvent event;
   if (oldStartPC)
      {
      // any recompilation attempt using fixUpMethodCode would go here
      J9::PrivateLinkage::LinkageInfo *linkageInfo = J9::PrivateLinkage::LinkageInfo::get(oldStartPC);
      TR_PersistentJittedBodyInfo* jbi = TR::Recompilation::getJittedBodyInfoFromPC(oldStartPC);

      if (!jbi)
         {
         return 0;
         }

      TR_PersistentMethodInfo *pmi = jbi->getMethodInfo();

      if (pmi && pmi->hasBeenReplaced()) // HCR
         {
         // Obsolete method bodies are invalid.
         //
         TR::Recompilation::fixUpMethodCode(oldStartPC);
         jbi->setIsInvalidated();
         }

      if (jbi->getIsInvalidated())
         {
         event._eventType = TR_MethodEvent::MethodBodyInvalidated;
         async = TR_no;
         }
      else
         {
         // Async compilation is disabled or recompilations triggered from jitted code
         //
         // Check if the method has already been scheduled for compilation and return
         // abruptly if so. This will reduce contention on the optimizationPlanMonitor
         // when a profiled compilation is followed by a very slow recompilation
         // (until the recompilation is over, the java threads will try to trigger
         // recompilations again and again. See defect 193193)
         //
         if (linkageInfo->isBeingCompiled())
            {
            TR_J9VMBase *fe = TR_J9VMBase::get(jitConfig, vmThread);
            if (fe->isAsyncCompilation())
               return 0; // early return because the method is queued for compilation
            }
         // If PersistentJittedBody contains the profile Info and has BlockFrequencyInfo, it will set the
         // isQueuedForRecompilation field which can be used by the jitted code at runtime to skip the profiling
         // code if it has made request to recompile this method.
         if (jbi->getProfileInfo() != NULL && jbi->getProfileInfo()->getBlockFrequencyInfo() != NULL)
            jbi->getProfileInfo()->getBlockFrequencyInfo()->setIsQueuedForRecompilation();

         event._eventType = TR_MethodEvent::OtherRecompilationTrigger;
         }
      }
   else
      {
      event._eventType = TR_MethodEvent::InterpreterCounterTripped;
      // Experimental code: user may want to artificially delay the compilation
      // of methods to gather more IProfiler info
      TR::CompilationInfo * compInfo = getCompilationInfo(jitConfig);
      if (TR::Options::_compilationDelayTime > 0)
         {
         if (!TR::CompilationInfo::isJNINative(method))
            {
            if (compInfo->getPersistentInfo()->getElapsedTime() < 1000 * TR::Options::_compilationDelayTime)
               {
               // Add 2 to the invocationCount
               int32_t count = TR::CompilationInfo::getInvocationCount(method);
               if (count >= 0)
                  {
                  TR::CompilationInfo::setInvocationCount(method, 2);
                  return 0;
                  }
               }
            }
         }
#if defined(J9VM_OPT_JITSERVER)
      // Do not allow local compilations in JITServer server mode
      if (compInfo->getPersistentInfo()->getRemoteCompilationMode() == JITServer::SERVER)
         return 0;
#endif
      }

   event._j9method = method;
   event._oldStartPC = oldStartPC;
   event._vmThread = vmThread;
   event._classNeedingThunk = 0;
   bool newPlanCreated;
   IDATA result = 0;
   TR_OptimizationPlan *plan = TR::CompilationController::getCompilationStrategy()->processEvent(&event, &newPlanCreated);

   // if the controller decides to compile this method, trigger the compilation
   if (plan)
      {
      TR::CompilationInfo * compInfo = getCompilationInfo(jitConfig);

      // Check to see if we need to wake up the sampling thread should it be in DEEPIDLE state
      if (compInfo->getSamplerState() == TR::CompilationInfo::SAMPLER_DEEPIDLE &&
          compInfo->_intervalStats._numFirstTimeCompilationsInInterval >= 1)
          getOutOfIdleStates(TR::CompilationInfo::SAMPLER_DEEPIDLE, compInfo, "comp req");
      else if (compInfo->getSamplerState() == TR::CompilationInfo::SAMPLER_IDLE &&
          compInfo->_intervalStats._numFirstTimeCompilationsInInterval >= TR::Options::_numFirstTimeCompilationsToExitIdleMode)
          getOutOfIdleStates(TR::CompilationInfo::SAMPLER_IDLE, compInfo, "comp req");

         { // scope for details
         TR::IlGeneratorMethodDetails details(method);
         result = (IDATA)compInfo->compileMethod(vmThread, details, oldStartPC, async, compErrCode, &queued, plan);
         }

      if (!queued && newPlanCreated)
         TR_OptimizationPlan::freeOptimizationPlan(plan);
      }
   else // OOM; Very rare case
      {
      // Invalidation requests MUST not be ignored even if OOM
      if (event._eventType == TR_MethodEvent::MethodBodyInvalidated)
         {
         // Allocate a plan on the stack and force a synchronous compilation
         // so that we wait until the compilation finishes
         TR_OptimizationPlan plan;
         plan.init(noOpt); // use the cheapest compilation; It's unlikely the compilation will
                           // succeed because we are running low on native memory
         plan.setIsStackAllocated(); // mark that this plan is not dynamically allocated
         TR::CompilationInfo * compInfo = getCompilationInfo(jitConfig);

            { // scope for details
            TR::IlGeneratorMethodDetails details(method);
            result = (IDATA)compInfo->compileMethod(vmThread, details, oldStartPC, async, compErrCode, &queued, &plan);
            }

         // We should probably prevent any future non-essential compilation
         compInfo->getPersistentInfo()->setDisableFurtherCompilation(true);
         if (TR::Options::getCmdLineOptions()->getVerboseOption(TR_VerbosePerformance))
            {
            TR_VerboseLog::writeLineLocked(TR_Vlog_PERF,"t=%6u Disable further compilation due to OOM while creating an optimization plan", (uint32_t)compInfo->getPersistentInfo()->getElapsedTime());
            }
         }
      }
   return result;
   }

extern "C" IDATA
retranslateWithPreparationForMethodRedefinition(
      struct J9JITConfig *jitConfig,
      J9VMThread *vmThread,
      J9Method *method,
      void *oldStartPC)
   {
   return retranslateWithPreparation(jitConfig, vmThread, method, oldStartPC, TR_PersistentMethodInfo::RecompDueToInlinedMethodRedefinition);
   }

extern "C" IDATA
retranslateWithPreparation(
      struct J9JITConfig *jitConfig,
      J9VMThread *vmThread,
      J9Method *method,
      void *oldStartPC,
      UDATA reason)
   {
   if (!TR::CompilationInfo::get()->asynchronousCompilation() && !J9::PrivateLinkage::LinkageInfo::get(oldStartPC)->recompilationAttempted())
      {
      TR::Recompilation::fixUpMethodCode(oldStartPC);
      }

   TR_PersistentJittedBodyInfo* jbi = TR::Recompilation::getJittedBodyInfoFromPC(oldStartPC);
   if (jbi)
      {
      TR_PersistentMethodInfo *pmi = jbi->getMethodInfo();
      if (pmi)
         pmi->setReasonForRecompilation(reason);
      }
   return j9jit_testarossa(jitConfig, vmThread, method, oldStartPC);
   }


extern "C" void *
old_translateMethodHandle(J9VMThread *currentThread, j9object_t methodHandle)
   {
   void *result = compileMethodHandleThunk(methodHandle, NULL, currentThread, 0);
   if (result)
      {
      static char *returnNullFromTranslateMethodHandle = feGetEnv("TR_returnNullFromTranslateMethodHandle");
      if (returnNullFromTranslateMethodHandle)
         result = NULL;
      }

   return result;
   }


extern "C" void *
translateMethodHandle(J9VMThread *currentThread, j9object_t methodHandle, j9object_t arg, U_32 flags)
   {
   void *result = compileMethodHandleThunk(methodHandle, arg, currentThread, flags);
   if (result)
      {
      static char *returnNullFromTranslateMethodHandle = feGetEnv("TR_returnNullFromTranslateMethodHandle");
      if (returnNullFromTranslateMethodHandle)
         result = NULL;
      }

   return result;
   }


// -----------------------------------------------------------------------------
// NewInstanceImpl Thunks
// -----------------------------------------------------------------------------

extern "C" J9Method *
getNewInstancePrototype(J9VMThread * context)
   {
   J9Method *newInstanceProto = 0;
   J9InternalVMFunctions *intFunc = context->javaVM->internalVMFunctions;

   J9Class * jlClass = intFunc->internalFindKnownClass(context, J9VMCONSTANTPOOL_JAVALANGCLASS, J9_FINDKNOWNCLASS_FLAG_EXISTING_ONLY);
   if (jlClass)
      {
      newInstanceProto = (J9Method *) intFunc->javaLookupMethod(
            context,
            jlClass,
            (J9ROMNameAndSignature *) &newInstancePrototypeNameAndSig,
            0,
            J9_LOOK_DIRECT_NAS | J9_LOOK_VIRTUAL | J9_LOOK_NO_JAVA);
      }

   return newInstanceProto;
   }


extern "C" UDATA
j9jit_createNewInstanceThunk_err(
      struct J9JITConfig *jitConfig,
      J9VMThread *vmThread,
      J9Class *classNeedingThunk,
      TR_CompilationErrorCode *compErrCode)
   {
   TR::CompilationInfo * compInfo = getCompilationInfo(jitConfig);
   J9Method *method = getNewInstancePrototype(vmThread);
   if (!method)
      {
      *compErrCode = compilationFailure;
      return 0;
      }

#if defined(J9VM_OPT_JITSERVER)
   // Do not allow local compilations in JITServer server mode
   if (compInfo->getPersistentInfo()->getRemoteCompilationMode() == JITServer::SERVER)
      return 0;
#endif

   bool queued = false;

   TR_MethodEvent event;
   event._eventType = TR_MethodEvent::NewInstanceImpl;
   event._j9method = method;
   event._oldStartPC = 0;
   event._vmThread = vmThread;
   bool newPlanCreated;
   TR_OptimizationPlan *plan = TR::CompilationController::getCompilationStrategy()->processEvent(&event, &newPlanCreated);
   UDATA result = 0;
   if (plan)
      {
      // if the controller decides to compile this method, trigger the compilation and wait here

         { // scope for details
         J9::NewInstanceThunkDetails details(method, classNeedingThunk);
         result = (UDATA)compInfo->compileMethod(vmThread, details, 0, TR_maybe, compErrCode, &queued, plan);
         }

      if (!queued && newPlanCreated)
         TR_OptimizationPlan::freeOptimizationPlan(plan);
      }

   return result;
   }


extern "C" UDATA
j9jit_createNewInstanceThunk(struct J9JITConfig * jitConfig, J9VMThread * vmThread, J9Class * classNeedingThunk)
   {
   return j9jit_createNewInstanceThunk_err(jitConfig, vmThread, classNeedingThunk, NULL);
   }


// -----------------------------------------------------------------------------
// JIT shutdown
// -----------------------------------------------------------------------------

extern "C" void
stopSamplingThread(J9JITConfig * jitConfig)
   {
   // Was the samplerThread even created?
   if (jitConfig->samplerThread)
      {
      // TODO: add a trace point in this routine
      //Trc_JIT_stopSamplingThread_Entry();
      TR::CompilationInfo *compInfo = getCompilationInfo(jitConfig);
      j9thread_monitor_enter(jitConfig->samplerMonitor);
      // In most cases the state of the sampling thread should be SAMPLE_THR_INITIALIZED
      // However, if an early error happens, stage 15 might not be run (this is where we initialize
      // the thread) and so the thread could be in ATTACHED_STATE
      TR_ASSERT(compInfo->getSamplingThreadLifetimeState() == TR::CompilationInfo::SAMPLE_THR_INITIALIZED ||
              compInfo->getSamplingThreadLifetimeState() == TR::CompilationInfo::SAMPLE_THR_ATTACHED,
         "sampling thread must be initialized or at least attached if we try to stop it");
      // inform samplerThread to exit its loop
      shutdownSamplerThread = true;
      compInfo->setSamplingThreadLifetimeState(TR::CompilationInfo::SAMPLE_THR_STOPPING);
      // interrupt possible nap time for the samplerThread
      j9thread_interrupt(jitConfig->samplerThread);
      // Wait for samplerThread to exit
      while (compInfo->getSamplingThreadLifetimeState() != TR::CompilationInfo::SAMPLE_THR_DESTROYED)
         j9thread_monitor_wait(jitConfig->samplerMonitor);
      // At this point samplingThread has gone away
      compInfo->setSamplerThread(NULL);
      jitConfig->samplerThread = 0; // just in case we enter this routine again
      j9thread_monitor_exit(jitConfig->samplerMonitor);
      // sampleMonitor is no longer needed
      j9thread_monitor_destroy(jitConfig->samplerMonitor);
      jitConfig->samplerMonitor = 0;
      //Trc_JIT_stopSamplingThread_Exit();
      }
   }


extern "C" void
freeJITConfig(J9JITConfig * jitConfig)
   {
   // This method must be called only when we are sure that there are no other java threads running
   if (jitConfig)
      {
      // Do all JIT compiler present freeing.
      //
      J9JavaVM * javaVM = jitConfig->javaVM;
      PORT_ACCESS_FROM_JAVAVM(javaVM);

      // stopSamplingThread(jitConfig); // done during JitShutdown below

      jitConfig->runtimeFlags &= ~J9JIT_JIT_ATTACHED;

      // If the jitConfig will be freed,
      // there is no chance to do all te JIT cleanup.
      // Do the JIT cleanup now, even if we tried it before
      //
      JitShutdown(jitConfig);

      // free the compilation info before freeing the frontend without thread info (jitConfig->compilationInfo)
      // which is done on codert_OnUnload
      TR::CompilationInfo::freeCompilationInfo(jitConfig);

      // Tell the runtime to unload.
      //
      codert_OnUnload(javaVM);
      }
   }


// exclusive shutdown.  This normally occurs when System.exit() is called by
// the usercode.  The VM needs to notify the compilation thread before going
// exclusive - otherwise we end up with a deadlock scenario upon exit
//
extern "C" void
jitExclusiveVMShutdownPending(J9VMThread * vmThread)
   {
#ifndef SMALL_APPTHREAD
   J9JavaVM *javaVM = vmThread->javaVM;
#if defined(J9VM_OPT_JITSERVER)
   TR::CompilationInfo * compInfo = getCompilationInfo(javaVM->jitConfig);
   if (compInfo->getPersistentInfo()->getRemoteCompilationMode() == JITServer::SERVER)
      {
      TR_Listener *listener = ((TR_JitPrivateConfig*)(javaVM->jitConfig->privateConfig))->listener;
      if (listener)
         {
         listener->stop();
         }
      }
#endif /* defined(J9VM_OPT_JITSERVER) */

   getCompilationInfo(javaVM->jitConfig)->stopCompilationThreads();
#endif
   }

// Code cache callbacks to be used by the VM
//
extern "C" U_8*
getCodeCacheWarmAlloc(void *codeCache)
   {
   TR::CodeCache * cc = static_cast<TR::CodeCache*>(codeCache);
   return cc->getWarmCodeAlloc();
   }

extern "C" U_8*
getCodeCacheColdAlloc(void *codeCache)
   {
   TR::CodeCache * cc = static_cast<TR::CodeCache*>(codeCache);
   return cc->getColdCodeAlloc();
   }


// -----------------------------------------------------------------------------
// JIT control
// -----------------------------------------------------------------------------

// Temporarily disable the jit so that no more methods are compiled
extern "C" void
disableJit(J9JITConfig * jitConfig)
   {
   TR::CompilationInfo * compInfo = getCompilationInfo(jitConfig);
   J9JavaVM * vm = jitConfig->javaVM;
   if (compInfo && compInfo->getNumCompThreadsActive() > 0)
      {
      // Suspend compilation.
      // This will also flush any methods waiting for compilation
      //
      compInfo->suspendCompilationThread();
      // Generate a trace point
      Trc_JIT_DisableJIT(vm->internalVMFunctions->currentVMThread(vm));

      // Turn off interpreter profiling
      //
#if defined(J9VM_INTERP_PROFILING_BYTECODES)
      stopInterpreterProfiling(jitConfig);
#endif
      j9thread_monitor_enter(vm->vmThreadListMutex);
      // Set the sampling frequency to a high value - this will send the sampling
      // thread to sleep for a long time. If the jit is enabled later we will have
      // to interrupt the sampling thread to get it going again.
      //
      TR::CompilationInfo::TR_SamplerStates samplerState = compInfo->getSamplerState();
      if (samplerState != TR::CompilationInfo::SAMPLER_NOT_INITIALIZED && //jitConfig->samplerThread && // Must have a sampler thread
          samplerState != TR::CompilationInfo::SAMPLER_SUSPENDED && // Nothing to do if sampler is already suspended
          samplerState != TR::CompilationInfo::SAMPLER_STOPPED)
         {
         TR::PersistentInfo *persistentInfo = compInfo->getPersistentInfo();
         compInfo->setSamplerState(TR::CompilationInfo::SAMPLER_SUSPENDED);
         jitConfig->samplingFrequency = MAX_SAMPLING_FREQUENCY;
         persistentInfo->setLastTimeSamplerThreadWasSuspended(persistentInfo->getElapsedTime());
         if (TR::Options::getVerboseOption(TR_VerbosePerformance))
            {
            TR_VerboseLog::writeLineLocked(TR_Vlog_PERF,"t=%u\tSampling thread suspended and changed frequency to %d ms",
                         persistentInfo->getElapsedTime(), jitConfig->samplingFrequency);
            }
         }
      // TODO: what are the implications of remaining in an appropriate JIT state?
      // Should we change the state to STEADY just to be on the safe side?
      // What if this happens during startup? We will kill the startup time?

      //set the countDelta
      J9VMThread * currentThread = vm->mainThread;
      do
         {
         currentThread->jitCountDelta = 0;
         } while ((currentThread = currentThread->linkNext) != vm->mainThread);

      j9thread_monitor_exit(vm->vmThreadListMutex);
      }
   }


// Re-enable the jit after it has been disabled.
extern "C" void
enableJit(J9JITConfig * jitConfig)
   {
   TR::CompilationInfo * compInfo = getCompilationInfo(jitConfig);
   J9JavaVM * vm = jitConfig->javaVM;
   if (compInfo && compInfo->getNumCompThreadsActive() == 0)
      {
      // Re-enable interpreter profiling if needed
      //
#if defined(J9VM_INTERP_PROFILING_BYTECODES)
      restartInterpreterProfiling();
#endif
      // Resume compilation.
      //
      compInfo->resumeCompilationThread();
      // Generate a trace point
      Trc_JIT_EnableJIT(vm->internalVMFunctions->currentVMThread(vm));

      j9thread_monitor_enter(vm->vmThreadListMutex);

      // Set the sampling frequency back to its proper value and kick the
      // sampler thread back into life.
      //
      TR::CompilationInfo::TR_SamplerStates samplerState = compInfo->getSamplerState();
      if (samplerState == TR::CompilationInfo::SAMPLER_SUSPENDED) // Nothing to do if sampler is not suspended
         {
         TR::PersistentInfo *persistentInfo = compInfo->getPersistentInfo();
         compInfo->setSamplerState(TR::CompilationInfo::SAMPLER_DEFAULT);
         jitConfig->samplingFrequency = TR::Options::getCmdLineOptions()->getSamplingFrequency();
         // this wake up call counts as a tick, so mark that we have seen ticks active
         // so that we need to wait another 5 seconds to enter idle
         persistentInfo->setLastTimeThreadsWereActive(persistentInfo->getElapsedTime());
         j9thread_interrupt(jitConfig->samplerThread); // interrupt the sampler to look at its new state
         if (TR::Options::getVerboseOption(TR_VerbosePerformance))
            {
            TR_VerboseLog::writeLineLocked(TR_Vlog_SAMPLING,"t=%u\tSampling thread interrupted and changed frequency to %d ms",
                         persistentInfo->getElapsedTime(), jitConfig->samplingFrequency);
            }
         }

      // Set the countDelta
      J9VMThread * currentThread = vm->mainThread;
      do
         {
         currentThread->jitCountDelta = 2;
         } while ((currentThread = currentThread->linkNext) != vm->mainThread);

      j9thread_monitor_exit(vm->vmThreadListMutex);

      }
   } // enableJit


// -----------------------------------------------------------------------------
// Programmatic compile interface
// -----------------------------------------------------------------------------

extern "C" I_32
command(J9VMThread * vmThread, const char * cmdString)
   {
   TR::CompilationInfo * compInfo = TR::CompilationInfo::get();

   if (strncmp(cmdString, "beginningOfStartup", 18) == 0)
      {
      TR::Options::getCmdLineOptions()->setOption(TR_AssumeStartupPhaseUntilToldNotTo); // let the JIT know it should wait for endOfStartup hint
      if (compInfo)
         {
         TR::PersistentInfo *persistentInfo = compInfo->getPersistentInfo();
         // If we trust the application completely, then set CLP right away
         // Otherwise, let JIT heuristics decide at next decision point
         if (TR::Options::getCmdLineOptions()->getOption(TR_UseStrictStartupHints))
            persistentInfo->setClassLoadingPhase(true); // Enter CLP right away
         if (TR::Options::isAnyVerboseOptionSet(TR_VerboseCLP, TR_VerbosePerformance))
            {
            TR_VerboseLog::writeLineLocked(TR_Vlog_INFO,"Compiler.command(beginningOfStartup)");
            }
         }
      return 0;
      }
   if (strncmp(cmdString, "endOfStartup", 12) == 0)
      {
      if (TR::Options::getCmdLineOptions()->getOption(TR_AssumeStartupPhaseUntilToldNotTo)) // refuse to do anything if JIT option was not specified
         {
         if (compInfo)
            {
            TR::PersistentInfo *persistentInfo = compInfo->getPersistentInfo();
            persistentInfo->setExternalStartupEndedSignal(true);
            // If we trust the application completely, then set CLP right away
            // Otherwise, let JIT heuristics decide at next decision point
            if (TR::Options::getCmdLineOptions()->getOption(TR_UseStrictStartupHints))
               persistentInfo->setClassLoadingPhase(false);
            if (TR::Options::isAnyVerboseOptionSet(TR_VerboseCLP, TR_VerbosePerformance))
               {
               TR_VerboseLog::writeLineLocked(TR_Vlog_INFO,"Compiler.command(endOfStartup)");
               }
            }
         }
      return 0;
      }

   return 0;
   }

static IDATA
internalCompileClass(J9VMThread * vmThread, J9Class * clazz)
   {
   J9JavaVM * javaVM = vmThread->javaVM;
   J9JITConfig * jitConfg = javaVM->jitConfig;
   TR::CompilationInfo * compInfo = getCompilationInfo(jitConfig);
   TR_J9VMBase *fe = TR_J9VMBase::get(jitConfg, NULL);

   // To prevent class unloading we need VM access
   bool threadHadNoVMAccess = (!(vmThread->publicFlags & J9_PUBLIC_FLAGS_VM_ACCESS));
   if (threadHadNoVMAccess)
      acquireVMAccess(vmThread);

   J9Method * newInstanceThunk = getNewInstancePrototype(vmThread);

   J9ROMMethod * romMethod = (J9ROMMethod *) J9ROMCLASS_ROMMETHODS(clazz->romClass);
   J9Method * ramMethods = (J9Method *) (clazz->ramMethods);
   for (uint32_t m = 0; m < clazz->romClass->romMethodCount; m++)
      {
      J9Method * method = &ramMethods[m];
      if (!(romMethod->modifiers & (J9AccNative | J9AccAbstract))
         && method != newInstanceThunk
         && !TR::CompilationInfo::isCompiled(method)
         && !fe->isThunkArchetype(method))
         {
         bool queued = false;
         TR_MethodEvent event;
         event._eventType = TR_MethodEvent::InterpreterCounterTripped;
         event._j9method = method;
         event._oldStartPC = 0;
         event._vmThread = vmThread;
         event._classNeedingThunk = 0;
         bool newPlanCreated;
         TR_OptimizationPlan *plan = TR::CompilationController::getCompilationStrategy()->processEvent(&event, &newPlanCreated);
         if (plan)
            {
            plan->setIsExplicitCompilation(true);
            // If the controller decides to compile this method, trigger the compilation and wait here

               { // scope for details
               TR::IlGeneratorMethodDetails details(method);
               compInfo->compileMethod(vmThread, details, 0, TR_no, NULL, &queued, plan);
               }

            if (!queued && newPlanCreated)
               TR_OptimizationPlan::freeOptimizationPlan(plan);
            }
         else // No memory to create an optimizationPlan
            {
            // There is no point to try to compile other methods if we cannot
            // create an optimization plan. Bail out
            break;
            }
         }
      romMethod = nextROMMethod(romMethod);
      }

   if (threadHadNoVMAccess)
      releaseVMAccess(vmThread);

   return 1;
   }


extern "C" IDATA
compileClass(J9VMThread * vmThread, jclass clazzParm)
   {
   J9JavaVM * javaVM = vmThread->javaVM;
   J9Class * clazz;
   IDATA rc;

   acquireVMAccess(vmThread);
   clazz = J9VM_J9CLASS_FROM_JCLASS(vmThread, clazzParm);
   rc = internalCompileClass(vmThread, clazz);
   releaseVMAccess(vmThread);

   return rc;
   }


extern "C" IDATA
compileClasses(J9VMThread * vmThread, const char * pattern)
   {
   IDATA foundClassToCompile = 0;
   J9JavaVM * javaVM = vmThread->javaVM;
   J9JITConfig * jitConfig = javaVM->jitConfig;
   TR_FrontEnd * vm = TR_J9VMBase::get(jitConfig, vmThread);
   TR::CompilationInfo * compInfo = TR::CompilationInfo::get(jitConfig);
   if (!compInfo)
      return foundClassToCompile;

#if defined(J9VM_OPT_SNAPSHOTS)
   VMSNAPSHOTIMPLPORT_ACCESS_FROM_JAVAVM(javaVM);
#endif

   PORT_ACCESS_FROM_JAVAVM(javaVM);
   J9ClassWalkState classWalkState;

   #define PATTERN_BUFFER_LENGTH 256
   char patternBuffer[PATTERN_BUFFER_LENGTH];
   char * patternString = patternBuffer;
   int32_t patternLength = strlen(pattern);
   bool freePatternString = false;

   if (patternLength >= PATTERN_BUFFER_LENGTH)
      {
      patternString = (char*)j9mem_allocate_memory((patternLength+1)*sizeof(char), J9MEM_CATEGORY_JIT);
      if (!patternString)
         return false;
      freePatternString = true;
      }
   #undef PATTERN_BUFFER_LENGTH

   strncpy(patternString, (char*)pattern, patternLength);

   /* Slashify the className */
   for (int32_t i = 0; i < patternLength; ++i)
      if (patternString[i] == '.')
         patternString[i] = '/';
   patternString[patternLength]='\0';

   bool threadHadNoVMAccess = (!(vmThread->publicFlags & J9_PUBLIC_FLAGS_VM_ACCESS));
   if (threadHadNoVMAccess)
      acquireVMAccess(vmThread);

   J9Class * clazz = javaVM->internalVMFunctions->allLiveClassesStartDo(&classWalkState, javaVM, NULL);
   TR_LinkHead0<TR_ClassHolder> *classList = compInfo->getListOfClassesToCompile();
   bool classListWasEmpty = classList ? false : true;

   bool abortFlag = false;
   while (clazz && !abortFlag)
      {
      if (!J9ROMCLASS_IS_PRIMITIVE_OR_ARRAY(clazz->romClass))
         {
         J9UTF8 * clazzUTRF8 = J9ROMCLASS_CLASSNAME(clazz->romClass);

         // j9tty_printf(PORTLIB, "Class %.*s\n", J9UTF8_LENGTH(clazz), J9UTF8_DATA(clazz));

         #define CLASSNAME_BUFFER_LENGTH 1000
         char classNameBuffer[CLASSNAME_BUFFER_LENGTH];
         char * classNameString = classNameBuffer;
         bool freeClassNameString = false;
         if (J9UTF8_LENGTH(clazzUTRF8) >= CLASSNAME_BUFFER_LENGTH)
            {
            classNameString = (char*)j9mem_allocate_memory((J9UTF8_LENGTH(clazzUTRF8)+1)*sizeof(char), J9MEM_CATEGORY_JIT);
            if (!classNameString)
               {
               clazz = javaVM->internalVMFunctions->allLiveClassesNextDo(&classWalkState);
               continue;
               }
            freeClassNameString = true;
            }
         #undef CLASSNAME_BUFFER_LENGTH

         strncpy(classNameString, (char*)J9UTF8_DATA(clazzUTRF8), J9UTF8_LENGTH(clazzUTRF8));

         if (strstr(classNameString, patternString))
            {
            TR_ClassHolder * c = NULL;
            if (!classListWasEmpty) // If the list was not empty we must search for duplicates
               {
               for (c = classList->getFirst(); c; c = c->getNext())
                  if (c->getClass() == clazz)
                     break; // duplicate found
               }

            if (!c) // no duplicate found
               {
               TR_ClassHolder *ch = new (PERSISTENT_NEW) TR_ClassHolder(clazz);
               if (ch)
                  {
                  classList->add(ch);
                  foundClassToCompile = 1;
                  }
               else
                  {
                  // cleanup after yourself
                  abortFlag = true; // If we cannot allocate a small piece of persistent memory we must bail out
                  }
               }
            }

         if (freeClassNameString)
            {
            j9mem_free_memory(classNameString);
            }
         } // end if

      clazz = javaVM->internalVMFunctions->allLiveClassesNextDo(&classWalkState);
      }

   javaVM->internalVMFunctions->allLiveClassesEndDo(&classWalkState);

   if (freePatternString)
      {
      j9mem_free_memory(patternString);
      }

   // now compile all classes from the list
   TR_ClassHolder * trj9class;
   do {
         {
         TR::ClassTableCriticalSection compileClasses(vm);
         trj9class = classList->pop();
         }

      if (trj9class)
         {
         // compile all methods from this class
         if (!abortFlag)
            internalCompileClass(vmThread, trj9class->getClass());
         // free the persistent memory
         TR_Memory::jitPersistentFree(trj9class);
         }
      } while (trj9class);

   if (threadHadNoVMAccess)
       releaseVMAccess(vmThread);
   return foundClassToCompile;
   }


// -----------------------------------------------------------------------------
// JIT initialization
// -----------------------------------------------------------------------------

TR_PersistentMemory * initializePersistentMemory(J9JITConfig * jitConfig);

extern "C" jint
onLoadInternal(
      J9JavaVM *javaVM,
      J9JITConfig *jitConfig,
      char *xjitCommandLine,
      char *xaotCommandLine,
      UDATA flagsParm,
      void *reserved0,
      I_32 xnojit)
   {
#if defined(J9VM_OPT_SNAPSHOTS)
   VMSNAPSHOTIMPLPORT_ACCESS_FROM_JAVAVM(javaVM);
#endif

   PORT_ACCESS_FROM_JAVAVM(javaVM);

   jitConfig->javaVM = javaVM;
   jitConfig->jitLevelName = TR_BUILD_NAME;

   TR::CodeCache *firstCodeCache;

   /* Allocate the code and data cache lists */
   if (!(jitConfig->codeCacheList))
      {
      if ((jitConfig->codeCacheList = javaVM->internalVMFunctions->allocateMemorySegmentList(javaVM, 3, J9MEM_CATEGORY_JIT)) == NULL)
         return -1;
      }
   if (!(jitConfig->dataCacheList))
      {
      if ((jitConfig->dataCacheList = javaVM->internalVMFunctions->allocateMemorySegmentList(javaVM, 3, J9MEM_CATEGORY_JIT)) == NULL)
         return -1;
      }

   // Callbacks for code cache allocation pointers
   jitConfig->codeCacheWarmAlloc = getCodeCacheWarmAlloc;
   jitConfig->codeCacheColdAlloc = getCodeCacheColdAlloc;

   /* Allocate the privateConfig structure.  Note that the AOTRT DLL does not allocate this structure */
   jitConfig->privateConfig = j9mem_allocate_memory(sizeof(TR_JitPrivateConfig), J9MEM_CATEGORY_JIT);

   if (jitConfig->privateConfig == NULL)  // Memory Allocation Failure.
      return -1;

   memset(jitConfig->privateConfig, 0, sizeof(TR_JitPrivateConfig));
   static_cast<TR_JitPrivateConfig *>(jitConfig->privateConfig)->aotValidHeader = TR_maybe;
   uintptr_t initialFlags = flagsParm;

   // Force use of register maps
   //
   // todo: this has to be a runtime test for x-compilation
   //
   initialFlags |= J9JIT_CG_REGISTER_MAPS;

   initialFlags |= J9JIT_GROW_CACHES;

   jitConfig->runtimeFlags |= initialFlags;  // assumes default of bestAvail if nothing set from cmdline

   jitConfig->j9jit_printf = j9jit_printf;
   ((TR_JitPrivateConfig*)jitConfig->privateConfig)->j9jitrt_printf = j9jitrt_printf;
   ((TR_JitPrivateConfig*)jitConfig->privateConfig)->j9jitrt_lock_log = j9jitrt_lock_log;
   ((TR_JitPrivateConfig*)jitConfig->privateConfig)->j9jitrt_unlock_log = j9jitrt_unlock_log;

   // set up the entryPoints for compiling and for support of the
   // java.lang.Compiler class.
   jitConfig->entryPoint = j9jit_testarossa;
   jitConfig->retranslateWithPreparation = retranslateWithPreparation;
   jitConfig->retranslateWithPreparationForMethodRedefinition = retranslateWithPreparationForMethodRedefinition;
   jitConfig->entryPointForNewInstance = j9jit_createNewInstanceThunk;
#if defined(TRANSLATE_METHODHANDLE_TAKES_FLAGS)
   jitConfig->translateMethodHandle = translateMethodHandle;
#else
   jitConfig->translateMethodHandle = old_translateMethodHandle;
#endif
   jitConfig->disableJit = disableJit;
   jitConfig->enableJit = enableJit;
   jitConfig->compileClass = compileClass;
   jitConfig->compileClasses = compileClasses;
#ifdef ENABLE_GPU
   jitConfig->launchGPU = launchGPU;
#endif
   jitConfig->promoteGPUCompile = promoteGPUCompile;
   jitConfig->command = command;
   jitConfig->bcSizeLimit = 0xFFFF;

#ifdef J9VM_OPT_JAVA_CRYPTO_ACCELERATION
   //Add support for AES methods.
   jitConfig->isAESSupportedByHardware = isAESSupportedByHardware;
   jitConfig->expandAESKeyInHardware = expandAESKeyInHardware;
   jitConfig->doAESInHardware = doAESInHardware;

   //Add support for SHA methods.
   jitConfig->getCryptoHardwareFeatures = getCryptoHardwareFeatures;
   jitConfig->doSha256InHardware = doSha256InHardware;
   jitConfig->doSha512InHardware = doSha512InHardware;
#endif

   //set up our vlog Manager
   TR_VerboseLog::initialize(jitConfig);
   initializePersistentMemory(jitConfig);

   // set up entry point for starting JITServer
#if defined(J9VM_OPT_JITSERVER)
   jitConfig->startJITServer = startJITServer;
   jitConfig->waitJITServerTermination = waitJITServerTermination;
#endif /* J9VM_OPT_JITSERVER */

   TR_PersistentMemory * persistentMemory = (TR_PersistentMemory *)jitConfig->scratchSegment;
   if (persistentMemory == NULL)
      return -1;

   // JITServer: persistentCHTable used to be inited here, but we have to move it after JITServer commandline opts
   // setting it to null here to catch anything that assumes it's set between here and the new init code.
   persistentMemory->getPersistentInfo()->setPersistentCHTable(NULL);

   if (!TR::CompilationInfo::createCompilationInfo(jitConfig))
      return -1;

   if (!TR_J9VMBase::createGlobalFrontEnd(jitConfig, TR::CompilationInfo::get()))
      return -1;

   TR_J9VMBase * feWithoutThread(TR_J9VMBase::get(jitConfig, NULL));
   if (!feWithoutThread)
      return -1;

   /*aotmcc-move it here from below !!!! this is after the jitConfig->runtimeFlags=AOT is set*/
   /*also jitConfig->javaVM = javaVM has to be set for the case we run j9.exe -Xnoaot ....*/
   J9VMThread *curThread = javaVM->internalVMFunctions->currentVMThread(javaVM);
   TR_J9VMBase * fe = TR_J9VMBase::get(jitConfig, curThread);

   int32_t numCodeCachesToCreateAtStartup = 1;

#if defined(J9ZOS390) && !defined(TR_TARGET_64BIT)
    // zOS 31-bit
    J9JavaVM * vm = javaVM; //macro FIND_AND_CONSUME_ARG refers to javaVM as vm
    if (isQuickstart)
       {
       jitConfig->codeCacheKB = 1024;
       jitConfig->dataCacheKB = 1024;
       }
   else
       {
       jitConfig->codeCacheKB = 2048;
       jitConfig->dataCacheKB = 2048;
       }
#else
#if (defined(TR_HOST_POWER) || defined(TR_HOST_S390) || (defined(TR_HOST_X86) && defined(TR_HOST_64BIT)))
      jitConfig->codeCacheKB = 2048;
      jitConfig->dataCacheKB = 2048;

      //zOS will set the code cache to create at startup after options are enabled below
#if !defined(J9ZOS390)
      if (!isQuickstart) // for -Xquickstart start with one code cache
         numCodeCachesToCreateAtStartup = 4;
#endif
#else
      jitConfig->codeCacheKB = 2048; // WAS-throughput guided change
      //jitConfig->codeCacheKB = J9_JIT_CODE_CACHE_SIZE / 1024;  // bytes -> k
      jitConfig->dataCacheKB = 512;  // bytes -> k
#endif
#endif

   if (fe->isAOT_DEPRECATED_DO_NOT_USE())
      {
      jitConfig->codeCacheTotalKB = 128 * 1024; // default limit on amount of code that can be generated (128MB)
      jitConfig->dataCacheTotalKB =  64 * 1024; // default limit on amount of meta-data that can be generated (64MB)
      }
   else
      {
#if defined(TR_TARGET_64BIT)
         jitConfig->codeCacheTotalKB = 256 * 1024;
         jitConfig->dataCacheTotalKB = 384 * 1024;
#else
         jitConfig->codeCacheTotalKB = 64 * 1024;
         jitConfig->dataCacheTotalKB = 192 * 1024;
#endif

#if defined(J9ZTPF)
         /*
          * The z/TPF OS does not have the ability to reserve memory. It allocates whatever it
          * is asked to allocate. Allocate the code cache based on a percentage (20%) of memory
          * the process is allowed to have; cap the maximum using the default 256m and use a 1m floor.
          * MAXXMMES is specified as the number of 1MB frames.
          * Use the default 2048 KB data cache. The default values for z/TPF can be
          * overridden via the command line interface.
          */
         const uint16_t ZTPF_CODE_CACHE_DIVISOR = 5;

         /* Retrieve the maximum number of 1MB frames that a z/TPF process can have and */
         /* then take 20% of that value to use for the code cache size. */
         const uint16_t physMemory = *(static_cast<uint16_t*>(cinfc_fast(CINFC_CMMMMES)) + 4) / ZTPF_CODE_CACHE_DIVISOR;

         /* Provide a 1MB floor and 256MB ceiling for the code cache size */
         if (physMemory <= 1)
            {
            jitConfig->codeCacheKB = 1024;
            jitConfig->codeCacheTotalKB = 1024;
            }
         else if (physMemory < 256)
            {
            jitConfig->codeCacheKB = 2048;
            jitConfig->codeCacheTotalKB = physMemory * 1024;
            }
         else
            {
            jitConfig->codeCacheKB = 2048;
            jitConfig->codeCacheTotalKB = 256 * 1024;
            }

         jitConfig->dataCacheKB = 2048;
         jitConfig->dataCacheTotalKB = 384 * 1024;
#endif
      }

   TR::Options::setScratchSpaceLimit(DEFAULT_SCRATCH_SPACE_LIMIT_KB * 1024);
   TR::Options::setScratchSpaceLowerBound(DEFAULT_SCRATCH_SPACE_LOWER_BOUND_KB * 1024);

   jitConfig->samplingFrequency = TR::Options::getSamplingFrequency();

#if defined(DEBUG)
      static char * breakOnLoad = feGetEnv("TR_BreakOnLoad");
      if (breakOnLoad)
         TR::Compiler->debug.breakPoint();
#endif

   // Parse the command line options
   //
   if (xaotCommandLine)
      {
      char *endAOTOptions = TR::Options::processOptionsAOT(xaotCommandLine, jitConfig, feWithoutThread);
      if (*endAOTOptions)
         {
         // Generate AOT error message only if error occurs in -Xaot processing
         if (0 != (TR::Options::_processOptionsStatus & TR_AOTProcessErrorAOTOpts))
            {
            scan_failed(PORTLIB, "AOT", endAOTOptions);
            printf("<AOT: fatal error, invalid command line>\n");
#ifdef DEBUG
            printf("   for help use -Xaot:help\n\n");
#endif
            }
         return -1;
         }
      }

   char *endJITOptions = TR::Options::processOptionsJIT(xjitCommandLine, jitConfig, feWithoutThread);

   if (*endJITOptions)
      {
      // Generate JIT error message only if error occurs in -Xjit processing
      if (0 != (TR::Options::_processOptionsStatus & TR_JITProcessErrorJITOpts))
         {
         scan_failed(PORTLIB, "JIT", endJITOptions);
         printf("<JIT: fatal error, invalid command line>\n");
#ifdef DEBUG
            printf("   for help use -Xjit:help\n\n");
#endif
         }
      return -1;
      }

   // Now that the options have been processed we can initialize the RuntimeAssumptionTables
   // If we cannot allocate various runtime assumption hash tables, fail the JVM

   fe->initializeSystemProperties();

   // Allocate trampolines for z/OS 64-bit
#if defined(J9ZOS390)
   if (TR::Options::getCmdLineOptions()->getOption(TR_EnableRMODE64) && !isQuickstart)
      numCodeCachesToCreateAtStartup = 4;
#endif


#if defined(J9VM_OPT_JITSERVER)
   if (persistentMemory->getPersistentInfo()->getRemoteCompilationMode() != JITServer::SERVER)
#endif
      {
      if (!persistentMemory->getPersistentInfo()->getRuntimeAssumptionTable()->init())
         return -1;
      }

   TR_PersistentClassLoaderTable *loaderTable = new (PERSISTENT_NEW) TR_PersistentClassLoaderTable(persistentMemory);
   if (loaderTable == NULL)
      return -1;
   persistentMemory->getPersistentInfo()->setPersistentClassLoaderTable(loaderTable);

   jitConfig->iprofilerBufferSize = TR::Options::_iprofilerBufferSize;   //1024;

   javaVM->minimumSuperclassArraySize = TR::Options::_minimumSuperclassArraySize;

   if (!jitConfig->tracingHook && TR::Options::requiresDebugObject())
      {
      jitConfig->tracingHook = (void*) (TR_CreateDebug_t)createDebugObject;
      }

   if (!jitConfig->tracingHook)
      TR::Options::suppressLogFileBecauseDebugObjectNotCreated();

   TR_AOTStats *aotStats = (TR_AOTStats *)j9mem_allocate_memory(sizeof(TR_AOTStats), J9MEM_CATEGORY_JIT);
   memset(aotStats, 0, sizeof(TR_AOTStats));
   ((TR_JitPrivateConfig*)jitConfig->privateConfig)->aotStats = aotStats;

   TR::CodeCacheManager *codeCacheManager = (TR::CodeCacheManager *) j9mem_allocate_memory(sizeof(TR::CodeCacheManager), J9MEM_CATEGORY_JIT);;
   if (codeCacheManager == NULL)
      return -1;
   memset(codeCacheManager, 0, sizeof(TR::CodeCacheManager));

   // must initialize manager using the global (not thread specific) fe because current thread isn't guaranteed to live longer than the manager
   new (codeCacheManager) TR::CodeCacheManager(feWithoutThread, TR::Compiler->rawAllocator);

   TR::CodeCacheConfig &codeCacheConfig = codeCacheManager->codeCacheConfig();

   // Do not allow code caches smaller than 128KB
   if (jitConfig->codeCacheKB < 128)
      jitConfig->codeCacheKB = 128;
   if (!fe->isAOT_DEPRECATED_DO_NOT_USE())
      {
      if (jitConfig->codeCacheKB > 32768)
         jitConfig->codeCacheKB = 32768;
      }

   if (jitConfig->codeCacheKB > jitConfig->codeCacheTotalKB)
      {
      /* Handle case where user has set codeCacheTotalKB smaller than codeCacheKB (e.g. -Xjit:codeTotal=256) by setting codeCacheKB = codeCacheTotalKB */
      jitConfig->codeCacheKB = jitConfig->codeCacheTotalKB;
      }

   if (jitConfig->dataCacheKB > jitConfig->dataCacheTotalKB)
      {
      /* Handle case where user has set dataCacheTotalKB smaller than dataCacheKB (e.g. -Xjit:dataTotal=256) by setting dataCacheKB = dataCacheTotalKB */
      jitConfig->dataCacheKB = jitConfig->dataCacheTotalKB;
      }

   I_32 maxNumberOfCodeCaches = jitConfig->codeCacheTotalKB / jitConfig->codeCacheKB;
   if (fe->isAOT_DEPRECATED_DO_NOT_USE())
      maxNumberOfCodeCaches = 1;

   // setupCodeCacheParameters must stay before  TR::CodeCacheManager::initialize() because it needs trampolineCodeSize
   setupCodeCacheParameters(&codeCacheConfig._trampolineCodeSize, &codeCacheConfig._mccCallbacks, &codeCacheConfig._numOfRuntimeHelpers, &codeCacheConfig._CCPreLoadedCodeSize);

   if (!TR_TranslationArtifactManager::initializeGlobalArtifactManager(jitConfig->translationArtifacts, jitConfig->javaVM))
      return -1;

   codeCacheConfig._allowedToGrowCache = (javaVM->jitConfig->runtimeFlags & J9JIT_GROW_CACHES) != 0;
   codeCacheConfig._lowCodeCacheThreshold = TR::Options::_lowCodeCacheThreshold;
   codeCacheConfig._verboseCodeCache = TR::Options::getCmdLineOptions()->getVerboseOption(TR_VerboseCodeCache);
   codeCacheConfig._verbosePerformance = TR::Options::getCmdLineOptions()->getVerboseOption(TR_VerbosePerformance);
   codeCacheConfig._verboseReclamation = TR::Options::getCmdLineOptions()->getVerboseOption(TR_VerboseCodeCacheReclamation);
   codeCacheConfig._doSanityChecks = TR::Options::getCmdLineOptions()->getOption(TR_CodeCacheSanityCheck);
   codeCacheConfig._codeCacheTotalKB = 64*1024;
   codeCacheConfig._dataAreaTotalKB = jitConfig->codeCacheTotalKB;
   codeCacheConfig._codeCacheKB = jitConfig->codeCacheKB;
   codeCacheConfig._codeCachePadKB = jitConfig->codeCachePadKB;
   codeCacheConfig._codeCacheAlignment = jitConfig->codeCacheAlignment;
   codeCacheConfig._codeCacheFreeBlockRecylingEnabled = !TR::Options::getCmdLineOptions()->getOption(TR_DisableFreeCodeCacheBlockRecycling);
   codeCacheConfig._largeCodePageSize = jitConfig->largeCodePageSize;
   codeCacheConfig._largeCodePageFlags = jitConfig->largeCodePageFlags;
   codeCacheConfig._maxNumberOfCodeCaches = maxNumberOfCodeCaches;
   codeCacheConfig._canChangeNumCodeCaches = (TR::Options::getCmdLineOptions()->getNumCodeCachesToCreateAtStartup() <= 0);

   static char * segmentCarving = feGetEnv("TR_CodeCacheConsolidation");
   bool useConsolidatedCodeCache = segmentCarving != NULL ||
                                   TR::Options::getCmdLineOptions()->getOption(TR_EnableCodeCacheConsolidation);

   if (TR::Options::getCmdLineOptions()->getNumCodeCachesToCreateAtStartup() > 0) // user has specified option
      numCodeCachesToCreateAtStartup = TR::Options::getCmdLineOptions()->getNumCodeCachesToCreateAtStartup();
   // We cannot create at startup more code caches than the maximum
   if (numCodeCachesToCreateAtStartup > maxNumberOfCodeCaches)
      numCodeCachesToCreateAtStartup = maxNumberOfCodeCaches;

   firstCodeCache = codeCacheManager->initialize(useConsolidatedCodeCache, numCodeCachesToCreateAtStartup);

   // large code page size may have been updated by initialize(), so copy back to jitConfig
   jitConfig->largeCodePageSize = (UDATA) codeCacheConfig.largeCodePageSize();

   if (firstCodeCache == NULL)
      return -1;
   jitConfig->codeCache = firstCodeCache->j9segment();
   ((TR_JitPrivateConfig *) jitConfig->privateConfig)->codeCacheManager = codeCacheManager; // for kca's benefit

   if (fe->isAOT_DEPRECATED_DO_NOT_USE())
      {
      jitConfig->codeCache->heapAlloc = firstCodeCache->getCodeTop();
#if defined(TR_TARGET_X86) && defined(TR_HOST_32BIT)
      javaVM->jitConfig = (J9JITConfig *)jitConfig;
      queryX86TargetCPUID(javaVM);
#endif
      }

   if (!fe->isAOT_DEPRECATED_DO_NOT_USE())
      {
      J9VMThread *currentVMThread = javaVM->internalVMFunctions->currentVMThread(javaVM);

      if (currentVMThread)
         {
         currentVMThread->maxProfilingCount = (UDATA)encodeCount(TR::Options::_maxIprofilingCountInStartupMode);
         }

      #if defined(TR_TARGET_S390)
         // allocate 4K
#if defined(J9VM_OPT_SNAPSHOTS)
         if (IS_SNAPSHOT_RUN(javaVM))
            {
            jitConfig->pseudoTOC = vmsnapshot_allocate_memory(4096, J9MEM_CATEGORY_JIT);
            }
         else
#endif
            {
            jitConfig->pseudoTOC = j9mem_allocate_memory(4096, J9MEM_CATEGORY_JIT);
            }

         if (!jitConfig->pseudoTOC)
            return -1;

         if (currentVMThread)
            currentVMThread->codertTOC = (void *)jitConfig->pseudoTOC;
      #endif

      }

   /* allocate the data cache */
   if (jitConfig->dataCacheKB < 1)
      {
      printf("<JIT: fatal error, data cache size must be at least 1 Kb>\n");
      return -1;
      }
   if (!TR_DataCacheManager::initialize(jitConfig))
      {
      printf("{JIT: fatal error, failed to allocate %lu Kb data cache}\n", jitConfig->dataCacheKB);
      return -1;
      }

   jitConfig->thunkLookUpNameAndSig = &j9ThunkLookupNameAndSig;

   TR::CompilationInfo * compInfo = TR::CompilationInfo::get();

   // Now that we have all options (and before starting the compilation thread) we
   // should initialize the compilationController
   //
   TR::CompilationController::init(compInfo);

   if (!TR::CompilationController::useController()) // test if initialization succeeded
      return -1;

   // Create the CpuUtilization object after options processing
   {
   PORT_ACCESS_FROM_JAVAVM(jitConfig->javaVM);
   CpuUtilization* cpuUtil = new (PERSISTENT_NEW) CpuUtilization(jitConfig);
   compInfo->setCpuUtil(cpuUtil);
   }

   // disable CPU utilization monitoring if told to do so on command line
   if (TR::Options::getCmdLineOptions()->getOption(TR_DisableCPUUtilization))
      compInfo->getCpuUtil()->disable();
   else
      compInfo->getCpuUtil()->updateCpuUtil(jitConfig);

#ifdef TR_TARGET_S390
   // Need to let VM know that we will be using a machines vector facility (so it can save/restore preserved regs),
   // early in JIT startup to prevent subtle FP bugs
   if (TR::Compiler->target.cpu.supportsFeature(OMR_FEATURE_S390_VECTOR_FACILITY) && !TR::Options::getCmdLineOptions()->getOption(TR_DisableSIMD))
      {
      javaVM->extendedRuntimeFlags |= J9_EXTENDED_RUNTIME_USE_VECTOR_REGISTERS;
      }
#endif

   // create comp threads if compiling on separate thread
   if (compInfo->useSeparateCompilationThread())
      {
      // Address the case where the number of compilation threads is higher than the
      // maximum number of code caches
      if (TR::Options::_numUsableCompilationThreads > maxNumberOfCodeCaches)
         TR::Options::_numUsableCompilationThreads =  maxNumberOfCodeCaches;

      compInfo->updateNumUsableCompThreads(TR::Options::_numUsableCompilationThreads);

      if (!compInfo->allocateCompilationThreads(TR::Options::_numUsableCompilationThreads))
         {
         fprintf(stderr, "onLoadInternal: Failed to set up %d compilation threads\n", TR::Options::_numUsableCompilationThreads);
         return -1;
         }

      // create regular compilation threads
      int32_t highestThreadID = 0;
      for (; highestThreadID < TR::Options::_numUsableCompilationThreads; highestThreadID++)
         {
         if (compInfo->startCompilationThread(-1, highestThreadID, /* isDiagnosticThread */ false) != 0)
            {
            // Failed to start compilation thread.
            Trc_JIT_startCompThreadFailed(curThread);
            return -1;
            }
         }

      // If more than one diagnostic compilation thread is created, MAX_DIAGNOSTIC_COMP_THREADS needs to be updated
      // create diagnostic compilation thread
      if (compInfo->startCompilationThread(-1, highestThreadID, /* isDiagnosticThread */ true) != 0)
         {
         // Failed to start compilation thread.
         Trc_JIT_startCompThreadFailed(curThread);
         highestThreadID++;
         return -1;
         }

      // Create the monitor used for log handling in presence of multiple compilation threads
      // TODO: postpone this when we know that a log is actually used
      if (!compInfo->createLogMonitor())
         {
         fprintf(stderr, "cannot create log monitor\n");
         return -1;
         }
      }
   else
      {
      // Compilation on application thread
      if (!compInfo->initializeCompilationOnApplicationThread())
         return -1; // failure
      }

   if (!fe->isAOT_DEPRECATED_DO_NOT_USE() && !(jitConfig->runtimeFlags & J9JIT_TOSS_CODE))
      {
      javaVM->runtimeFlags |= J9_RUNTIME_JIT_ACTIVE;
      jitConfig->jitExclusiveVMShutdownPending = jitExclusiveVMShutdownPending;
      }

   // initialize the IProfiler

   if (!TR::Options::getCmdLineOptions()->getOption(TR_DisableInterpreterProfiling))
      {
#if defined(J9VM_OPT_JITSERVER)
      if (persistentMemory->getPersistentInfo()->getRemoteCompilationMode() == JITServer::SERVER)
         {
         ((TR_JitPrivateConfig*)(jitConfig->privateConfig))->iProfiler = JITServerIProfiler::allocate(jitConfig);
         }
      else if (persistentMemory->getPersistentInfo()->getRemoteCompilationMode() == JITServer::CLIENT)
         {
         ((TR_JitPrivateConfig*)(jitConfig->privateConfig))->iProfiler = JITClientIProfiler::allocate(jitConfig);
         }
      else
#endif
         {
         ((TR_JitPrivateConfig*)(jitConfig->privateConfig))->iProfiler = TR_IProfiler::allocate(jitConfig);
         }
      if (!(((TR_JitPrivateConfig*)(jitConfig->privateConfig))->iProfiler))
         {
         // Warn that IProfiler was not allocated
         TR::Options::getCmdLineOptions()->setOption(TR_DisableInterpreterProfiling);
         // Warn that Interpreter Profiling was disabled
         }
      }
   else
      {
      ((TR_JitPrivateConfig*)(jitConfig->privateConfig))->iProfiler = NULL;
      }

   if (!TR::Options::getCmdLineOptions()->getOption(TR_DisableJProfilerThread))
      {
      ((TR_JitPrivateConfig*)(jitConfig->privateConfig))->jProfiler = TR_JProfilerThread::allocate();
      if (!(((TR_JitPrivateConfig*)(jitConfig->privateConfig))->jProfiler))
         {
         TR::Options::getCmdLineOptions()->setOption(TR_DisableJProfilerThread);
         }
      }
   else
      {
      ((TR_JitPrivateConfig*)(jitConfig->privateConfig))->jProfiler = NULL;
      }

   vpMonitor = TR::Monitor::create("ValueProfilingMutex");

   // initialize the HWProfiler
   UDATA riInitializeFailed = 1;
   if (TR::Options::_hwProfilerEnabled == TR_yes)
      {
#if defined(TR_HOST_S390) && defined(BUILD_Z_RUNTIME_INSTRUMENTATION)
      if (TR::Compiler->target.cpu.supportsFeature(OMR_FEATURE_S390_RI))
         ((TR_JitPrivateConfig*)(jitConfig->privateConfig))->hwProfiler = TR_ZHWProfiler::allocate(jitConfig);
#elif defined(TR_HOST_POWER)
#if !defined(J9OS_I5)
/* We disable it on current releases. May enable in future. */
      ((TR_JitPrivateConfig*)(jitConfig->privateConfig))->hwProfiler = TR::Compiler->target.cpu.isAtLeast(OMR_PROCESSOR_PPC_P8) ? TR_PPCHWProfiler::allocate(jitConfig) : NULL;
#else
      ((TR_JitPrivateConfig*)(jitConfig->privateConfig))->hwProfiler = NULL;
#endif /* !defined(J9OS_I5) */
#endif

      //Initialize VM support for RI.
#ifdef J9VM_JIT_RUNTIME_INSTRUMENTATION
      if (NULL != ((TR_JitPrivateConfig*)(jitConfig->privateConfig))->hwProfiler)
         riInitializeFailed = initializeJITRuntimeInstrumentation(javaVM);
#endif
      }
   else
      {
      ((TR_JitPrivateConfig*)(jitConfig->privateConfig))->hwProfiler = NULL;
      }

   if (riInitializeFailed || ((TR_JitPrivateConfig*)(jitConfig->privateConfig))->hwProfiler == NULL)
      {
      // This will also internally call setRuntimeInstrumentationRecompilationEnabled(false)
      persistentMemory->getPersistentInfo()->setRuntimeInstrumentationEnabled(false);
      }
   else
      {
      persistentMemory->getPersistentInfo()->setRuntimeInstrumentationEnabled(true);

      if (TR::Options::getCmdLineOptions()->getOption(TR_EnableHardwareProfileRecompilation) &&
          !(TR::Options::getCmdLineOptions()->getFixedOptLevel() == -1 &&
            TR::Options::getCmdLineOptions()->getOption(TR_InhibitRecompilation)))
         persistentMemory->getPersistentInfo()->setRuntimeInstrumentationRecompilationEnabled(true);
      }

#if defined(J9VM_OPT_JITSERVER)
<<<<<<< HEAD
   if (persistentMemory->getPersistentInfo()->getRemoteCompilationMode() == JITServer::SERVER)
      {
      chtable = new (PERSISTENT_NEW) JITServerPersistentCHTable(persistentMemory, jitConfig);
      }
   else if (persistentMemory->getPersistentInfo()->getRemoteCompilationMode() == JITServer::CLIENT)
      {
      chtable = new (PERSISTENT_NEW) JITClientPersistentCHTable(persistentMemory, jitConfig);
      }
   else
#endif
      {
      chtable = new (PERSISTENT_NEW) TR_PersistentCHTable(persistentMemory, jitConfig);
=======
   // server-side CH table is initialized per-client
   if (persistentMemory->getPersistentInfo()->getRemoteCompilationMode() != JITServer::SERVER)
#endif
      {
      TR_PersistentCHTable *chtable;
#if defined(J9VM_OPT_JITSERVER)
      if (persistentMemory->getPersistentInfo()->getRemoteCompilationMode() == JITServer::CLIENT)
         {
         chtable = new (PERSISTENT_NEW) JITClientPersistentCHTable(persistentMemory);
         }
      else
#endif
         {
         chtable = new (PERSISTENT_NEW) TR_PersistentCHTable(persistentMemory);
         }
      if (chtable == NULL)
         return -1;
      persistentMemory->getPersistentInfo()->setPersistentCHTable(chtable);
>>>>>>> f974b24a
      }

#if defined(J9VM_OPT_JITSERVER)
   if (JITServer::CommunicationStream::useSSL())
      {
      if (!JITServer::loadLibsslAndFindSymbols())
         return -1;
      }

   if (compInfo->getPersistentInfo()->getRemoteCompilationMode() == JITServer::SERVER)
      {
      JITServer::CommunicationStream::initConfigurationFlags();

      // Allocate the hashtable that holds information about clients
      compInfo->setClientSessionHT(ClientSessionHT::allocate());

      ((TR_JitPrivateConfig*)(jitConfig->privateConfig))->listener = TR_Listener::allocate();
      if (!((TR_JitPrivateConfig*)(jitConfig->privateConfig))->listener)
         {
         // warn that Listener was not allocated
         j9tty_printf(PORTLIB, "JITServer Listener not allocated, abort.\n");
         return -1;
         }
      if (jitConfig->samplingFrequency != 0)
         {
         ((TR_JitPrivateConfig*)(jitConfig->privateConfig))->statisticsThreadObject = JITServerStatisticsThread::allocate();
         if (!((TR_JitPrivateConfig*)(jitConfig->privateConfig))->statisticsThreadObject)
            {
            // warn that Statistics Thread was not allocated
            j9tty_printf(PORTLIB, "JITServer Statistics thread not allocated, abort.\n");
            return -1;
            }
         }
      else
         {
         ((TR_JitPrivateConfig*)(jitConfig->privateConfig))->statisticsThreadObject = NULL;
         }
      }
   else if (compInfo->getPersistentInfo()->getRemoteCompilationMode() == JITServer::CLIENT)
      {
      compInfo->setUnloadedClassesTempList(new (PERSISTENT_NEW) PersistentVector<TR_OpaqueClassBlock*>(
         PersistentVector<TR_OpaqueClassBlock*>::allocator_type(TR::Compiler->persistentAllocator())));

      compInfo->setIllegalFinalFieldModificationList(new (PERSISTENT_NEW) PersistentVector<TR_OpaqueClassBlock*>(
         PersistentVector<TR_OpaqueClassBlock*>::allocator_type(TR::Compiler->persistentAllocator())));

      compInfo->setNewlyExtendedClasses(new (PERSISTENT_NEW) PersistentUnorderedMap<TR_OpaqueClassBlock*, uint8_t>(
         PersistentUnorderedMap<TR_OpaqueClassBlock*, uint8_t>::allocator_type(TR::Compiler->persistentAllocator())));

      // Try to initialize SSL
      if (JITServer::ClientStream::static_init(compInfo->getPersistentInfo()) != 0)
         return -1;

      JITServer::CommunicationStream::initConfigurationFlags();
      }
#endif // J9VM_OPT_JITSERVER

#if defined(TR_HOST_S390)
   if (TR::Compiler->om.readBarrierType() != gc_modron_readbar_none)
      {
      // TODO (Guarded Storage): With the change to prevent lower trees, there's
      // an outstanding DLT issue where a LLGFSG is generated when loading the
      // DLT block from the J9VMThread instead of a LG. Disabling DLT until that
      // issue is fixed.
      TR::Options::getCmdLineOptions()->setOption(TR_DisableDynamicLoopTransfer);
      }
#endif

#if defined(TR_HOST_ARM64)
   // ArrayCopy transformations are not available in AArch64 yet.
   // OpenJ9 issue #6438 tracks the work to enable.
   //
   TR::Options::getCmdLineOptions()->setOption(TR_DisableArrayCopyOpts);
#endif

#ifdef J9VM_RAS_DUMP_AGENTS
   jitConfig->runJitdump = runJitdump;
#endif

   // STRATUM TODO: https://github.ibm.com/runtimes/openj9-stratum/issues/69

   jitConfig->printAOTHeaderProcessorFeatures = printAOTHeaderProcessorFeatures;

   if (!TR::Compiler->target.cpu.isI386())
      {
      TR_J2IThunkTable *ieThunkTable = new (PERSISTENT_NEW) TR_J2IThunkTable(persistentMemory, "InvokeExactJ2IThunkTable");
      if (ieThunkTable == NULL)
         return -1;
      persistentMemory->getPersistentInfo()->setInvokeExactJ2IThunkTable(ieThunkTable);
      }
   return 0;
   }


extern "C" int32_t
aboutToBootstrap(J9JavaVM * javaVM, J9JITConfig * jitConfig)
   {
   char isSMP;
   PORT_ACCESS_FROM_JAVAVM(javaVM);
   bool isSharedAOT = false;

   if (!jitConfig)
      return -1;

#if defined(J9VM_INTERP_AOT_COMPILE_SUPPORT) && defined(J9VM_OPT_SHARED_CLASSES) && (defined(TR_HOST_X86) || defined(TR_HOST_POWER) || defined(TR_HOST_S390) || defined(TR_HOST_ARM) || defined(TR_HOST_ARM64))
   isSharedAOT = TR::Options::sharedClassCache();
#endif /* J9VM_INTERP_AOT_COMPILE_SUPPORT && J9VM_OPT_SHARED_CLASSES && TR_HOST_X86 && TR_HOST_S390 */

#if defined(J9VM_OPT_SHARED_CLASSES)
   // must be called before latePostProcess
   if (isSharedAOT)
      {
      TR::CompilationInfo * compInfo = getCompilationInfo(jitConfig);
      J9SharedClassJavacoreDataDescriptor *javacoreDataPtr = compInfo->getAddrOfJavacoreData();

      TR_ASSERT(javaVM->sharedClassConfig, "sharedClassConfig must exist");
      if (javaVM->sharedClassConfig->getJavacoreData)
         {
         memset(javacoreDataPtr, 0, sizeof(J9SharedClassJavacoreDataDescriptor));
         if (javaVM->sharedClassConfig->getJavacoreData(javaVM, javacoreDataPtr))
            {
            if (javacoreDataPtr->numAOTMethods > TR::Options::_aotWarmSCCThreshold)
               compInfo->setIsWarmSCC(TR_yes);
            else
               compInfo->setIsWarmSCC(TR_no);
            }
         }

      if (TR::Options::getAOTCmdLineOptions()->getOption(TR_DisablePersistIProfile) ||
          TR::Options::getJITCmdLineOptions()->getOption(TR_DisablePersistIProfile))
         {
         javaVM->sharedClassConfig->runtimeFlags &= ~J9SHR_RUNTIMEFLAG_ENABLE_JITDATA;
         }
      else if ((javaVM->sharedClassConfig->runtimeFlags & J9SHR_RUNTIMEFLAG_ENABLE_JITDATA) == 0)
         {
         printf("\n ** sc disabled **\n");

         TR::Options::getAOTCmdLineOptions()->setOption(TR_DisablePersistIProfile);
         }
      }
#endif

   char * endOptionsAOT = TR::Options::latePostProcessAOT(jitConfig);
   if ((intptr_t)endOptionsAOT == 1)
      return 1;

   if (endOptionsAOT)
      {
      scan_failed(PORTLIB, "AOT", endOptionsAOT);
      printf("<JIT: fatal error, invalid command line>\n");
      #ifdef DEBUG
         printf("   for help use -Xaot:help\n\n");
      #endif
      return -1;
      }

   char * endOptions = TR::Options::latePostProcessJIT(jitConfig);
   if ((intptr_t)endOptions == 1)
      return 1;

   if (endOptions)
      {
      scan_failed(PORTLIB, "JIT", endOptions);
      printf("<JIT: fatal error, invalid command line>\n");
      #ifdef DEBUG
         printf("   for help use -Xjit:help\n\n");
      #endif
      return -1;
      }

   // Get local var names if available (ie. classfile was compiled with -g).
   // We just check getDebug() for lack of a reliable way to check whether there are any methods being logged.
   //
   // Do this after all option processing because we don't want the option
   // processing to think the user has requested a local variable table.  That
   // makes it drop into FSD mode.
   //
   if (TR::Options::getDebug())
      javaVM->requiredDebugAttributes |= J9VM_DEBUG_ATTRIBUTE_LOCAL_VARIABLE_TABLE;

   J9VMThread *curThread = javaVM->internalVMFunctions->currentVMThread(javaVM);
   TR_J9VMBase *vm = TR_J9VMBase::get(jitConfig, curThread);
   TR::CompilationInfo * compInfo = TR::CompilationInfo::get(jitConfig);

   /* Initialize helpers */
   codert_init_helpers_and_targets(jitConfig, TR::Compiler->target.isSMP());

   if (vm->isAOT_DEPRECATED_DO_NOT_USE() || (jitConfig->runtimeFlags & J9JIT_TOSS_CODE))
      return 0;


#if defined(J9VM_OPT_JITSERVER)
   if (compInfo->getPersistentInfo()->getRemoteCompilationMode() != JITServer::SERVER)
#endif
      {
      /* jit specific helpers */
      initializeJitRuntimeHelperTable(TR::Compiler->target.isSMP());
      }

#if defined(TR_TARGET_POWER)
   if (TR::Compiler->target.cpu.isPower())
      {
      void  * tocBase = ppcPicTrampInit(vm, compInfo->getPersistentInfo());
      if ( tocBase == reinterpret_cast<void *>(0x1) )
         {
         printf("<JIT: Cannot allocate TableOfConstants\n");
         return -1; // fail the JVM
         }

   #if defined(TR_TARGET_64BIT) && defined(TR_HOST_POWER)
      jitConfig->pseudoTOC = tocBase;
   #endif
      }
#endif


#if defined(J9VM_OPT_SHARED_CLASSES)
   if (isSharedAOT)
      {
      bool validateSCC = true;

#if defined(J9VM_OPT_JITSERVER)
      if (compInfo->getPersistentInfo()->getRemoteCompilationMode() == JITServer::SERVER)
         validateSCC = false;
#endif

      if (validateSCC)
         {
         if (TR::Options::getCmdLineOptions()->getOption(TR_ForceGenerateReadOnlyCode))
            {
            /* Disable AOT entirely for the intial prototype. The reason is because
             * enabling AOT in this mode is going to require some (likely small but) non-trivial
             * changes in the control logic.
             */
            static_cast<TR_JitPrivateConfig *>(jitConfig->privateConfig)->aotValidHeader = TR_no;
            TR::Options::getAOTCmdLineOptions()->setOption(TR_NoLoadAOT);
            TR::Options::getAOTCmdLineOptions()->setOption(TR_NoStoreAOT);
            TR::Options::setSharedClassCache(false);
            TR_J9SharedCache::setSharedCacheDisabledReason(TR_J9SharedCache::AOT_DISABLED);
            }
         else
            {
            /* If AOT Shared Classes is turned ON, perform compatibility checks for AOT Shared Classes
             *
             * This check has to be done after latePostProcessJIT so that all the necessary JIT options
             * can be set
             */
            TR_J9VMBase *fe = TR_J9VMBase::get(jitConfig, curThread);
            if (!compInfo->reloRuntime()->validateAOTHeader(fe, curThread))
               {
               TR_ASSERT_FATAL(static_cast<TR_JitPrivateConfig *>(jitConfig->privateConfig)->aotValidHeader != TR_yes,
                               "aotValidHeader is TR_yes after failing to validate AOT header\n");

               /* If this is the second run, then failing to validate AOT header will cause aotValidHeader
                * to be TR_no, in which case the SCC is not valid for use. However, if this is the first
                * run, then aotValidHeader will be TR_maybe; try to store the AOT Header in this case.
                */
               if (static_cast<TR_JitPrivateConfig *>(jitConfig->privateConfig)->aotValidHeader == TR_no
                   || !compInfo->reloRuntime()->storeAOTHeader(fe, curThread))
                  {
                  static_cast<TR_JitPrivateConfig *>(jitConfig->privateConfig)->aotValidHeader = TR_no;
                  TR::Options::getAOTCmdLineOptions()->setOption(TR_NoLoadAOT);
                  TR::Options::getAOTCmdLineOptions()->setOption(TR_NoStoreAOT);
                  TR::Options::setSharedClassCache(false);
                  TR_J9SharedCache::setSharedCacheDisabledReason(TR_J9SharedCache::AOT_DISABLED);
                  }
               }
            else
               {
               TR::Compiler->relocatableTarget.cpu = TR::CPU(compInfo->reloRuntime()->getProcessorDescriptionFromSCC(fe, curThread));
               }
            }
         }

      if (TR::Options::getAOTCmdLineOptions()->getOption(TR_NoStoreAOT))
         {
         javaVM->sharedClassConfig->runtimeFlags &= ~J9SHR_RUNTIMEFLAG_ENABLE_AOT;
         TR_J9SharedCache::setSharedCacheDisabledReason(TR_J9SharedCache::AOT_DISABLED);
#if defined(J9VM_OPT_JITSERVER)
         if (compInfo->getPersistentInfo()->getRemoteCompilationMode() == JITServer::SERVER)
            {
            fprintf(stderr, "Error: -Xaot:nostore option is not compatible with JITServer mode.");
            return -1;
            }
#endif
         }
      else if ((javaVM->sharedClassConfig->runtimeFlags & J9SHR_RUNTIMEFLAG_ENABLE_AOT) == 0)
         {
         TR::Options::getAOTCmdLineOptions()->setOption(TR_NoStoreAOT);
         TR_J9SharedCache::setSharedCacheDisabledReason(TR_J9SharedCache::AOT_DISABLED);
#if defined(J9VM_OPT_JITSERVER)
         if (compInfo->getPersistentInfo()->getRemoteCompilationMode() == JITServer::SERVER)
            {
            fprintf(stderr, "Error: -Xnoaot option must not be specified for JITServer.");
            return -1;
            }
#endif
         }
      }
#endif

   #if defined(TR_TARGET_S390)
      uintptr_t * tocBase = (uintptr_t *)jitConfig->pseudoTOC;

      // Initialize the helper function table (0 to TR_S390numRuntimeHelpers-2)
      for (int32_t idx=1; idx<TR_S390numRuntimeHelpers; idx++)
         tocBase[idx-1] = (uintptr_t)runtimeHelperValue((TR_RuntimeHelper)idx);
   #endif

   TR::CodeCacheManager::instance()->lateInitialization();

   /* Do not set up the following hooks if we are in testmode */
   if (!(jitConfig->runtimeFlags & J9JIT_TOSS_CODE))
      {
      if (setUpHooks(javaVM, jitConfig, vm))
         return -1;
      }

   // For RI enabled we may want to start as off and only enable when there is
   // compilation pressure
   if (compInfo->getPersistentInfo()->isRuntimeInstrumentationEnabled() &&
       TR::Options::getCmdLineOptions()->getOption(TR_UseRIOnlyForLargeQSZ))
      {
      TR_HWProfiler *hwProfiler = compInfo->getHWProfiler();
      hwProfiler->turnBufferProcessingOffTemporarily();
      }

   UT_MODULE_LOADED(J9_UTINTERFACE_FROM_VM(javaVM));
   Trc_JIT_VMInitStages_Event1(curThread);
   Trc_JIT_portableSharedCache_enabled_or_disabled(curThread, J9_ARE_ANY_BITS_SET(javaVM->extendedRuntimeFlags2, J9_EXTENDED_RUNTIME2_ENABLE_PORTABLE_SHARED_CACHE) ? 1 : 0);
   return 0;
   }


// -----------------------------------------------------------------------------
// Debugger extensions
// -----------------------------------------------------------------------------

extern "C" {

   static TR_DebugExt *trDebugExt = 0;
   static J9VMThread *mainThread = 0;
   J9PortLibrary *portLibrary = 0;
   void (*dbgjit_Printf)(const char *s, ...) = 0;

   typedef struct DebugExtParameters
      {
      DebugExtParameters(
            const char *name,
            void *addr,
            UDATA argCount,
            const char* args
         )  :
         _name(name),
         _addr(addr),
         _argCount(argCount),
         _args(args)
         {}

      const char *_name;
      void *_addr;
      UDATA _argCount;
      const char* _args;
      } DebugExtParameters;

}; // extern "C"

static UDATA
blankDebugExtSignalHandler(struct J9PortLibrary *portLibrary, U_32 gpType, void *gpInfo, void *arg)
   {
   dbgjit_Printf("\n\n\n");
   dbgjit_Printf("**** Debug Ext Signal Handler: trprint most likely tried to dereference a remote pointer (VFT or otherwise).\n");
   dbgjit_Printf("**** Debug Ext Signal Handler: returning control back to trprint\n");
   dbgjit_Printf("\n\n\n");
   return J9PORT_SIG_EXCEPTION_RETURN;
   }

extern "C" TR_DebugExt *
j9jit_createDebugExt(
   J9JavaVM *localVM,
   J9PortLibrary *dbgPortLib,
   TR_Printf_t dbgPrintf,
   void (*dbgReadMemory)(UDATA remoteAddr, void *localPtr, UDATA size, UDATA *bytesRead),
   UDATA (*dbgGetExpression)(const char* args),
   TR_Malloc_t dbgMalloc,
   TR_Free_t dbgFree)
   {
   portLibrary = dbgPortLib;
   if (localVM && localVM->portLibrary != portLibrary)
      dbgPrintf("*** JIT Warning: port library mismatch!\n");
   if (localVM)
      mainThread = localVM->mainThread;

   TR_InternalFunctions *jitFunctions = new (dbgMalloc) TR_InternalFunctionsExt(NULL, NULL, dbgPrintf, dbgMalloc, dbgFree);
   TR_DebugExt *debugExt = new (dbgMalloc) TR_DebugExt(jitFunctions, dbgPortLib, localVM, dbgPrintf, dbgReadMemory, dbgMalloc, dbgFree, dbgGetExpression);
   return debugExt;
   }


extern "C" void JNICALL
dbgjit_TrInitialize(J9JavaVM *localVM,
                    J9PortLibrary *dbgPortLib,
                    void (*dbgPrintf)(const char *s, ...),
                    void (*dbgReadMemory)(UDATA remoteAddr, void *localPtr, UDATA size, UDATA *bytesRead),
                    UDATA (*dbgGetExpression)(const char* args),
                    void* (*dbgMalloc)(UDATA size, void *originalAddress),
                    void* (*dbgMallocAndRead)(UDATA size, void *remoteAddress),
                    void (*dbgFree)(void * addr),
                    void* (*dbgFindPatternInRange)(U_8* pattern, UDATA patternLength, UDATA patternAlignment,
                    U_8* startSearchFrom, UDATA bytesToSearch, UDATA* bytesSearched))
   {
   if (trDebugExt)
      dbgPrintf("\n JIT Warning: duplicate initialization!\n");
   if (!localVM)
      dbgPrintf("\n JIT Warning: initializing without JavaVM - !setvm is not called!\n");
   dbgjit_Printf = dbgPrintf;
   trDebugExt = j9jit_createDebugExt(localVM, dbgPortLib, dbgPrintf, dbgReadMemory, dbgGetExpression, dbgMalloc, dbgFree); /* safe upcast */
   return;
   }


static UDATA
dbgjit_TrPrintProtected(J9PortLibrary *portLib, void * opaqueParameters)
   {
   DebugExtParameters *p = static_cast<DebugExtParameters *>(opaqueParameters);
   const char *name = p->_name;
   void *addr = p->_addr;
   UDATA argCount = p->_argCount;
   const char *args = p->_args;

   trDebugExt->dxTrPrint(name, addr, argCount, args);
   return 0;
   }


extern "C" void JNICALL
dbgjit_TrPrint(const char *name, void *addr, UDATA argCount, const char* args)
   {
   PORT_ACCESS_FROM_PORT(portLibrary);

   DebugExtParameters p(
      name,
      addr,
      argCount,
      args);

   UDATA result = 0;

#if defined(J9VM_PORT_SIGNAL_SUPPORT)
   U_32 flags = J9PORT_SIG_FLAG_MAY_RETURN |
                J9PORT_SIG_FLAG_SIGSEGV | J9PORT_SIG_FLAG_SIGFPE |
                J9PORT_SIG_FLAG_SIGILL  | J9PORT_SIG_FLAG_SIGBUS;

   if (j9sig_can_protect(flags))
      {
      UDATA protectedResult;

      protectedResult = j9sig_protect((j9sig_protected_fn)dbgjit_TrPrintProtected, static_cast<void *>(&p),
                                         (j9sig_handler_fn)blankDebugExtSignalHandler, mainThread,
                                         flags, &result);
      }
   else
#endif
      result = dbgjit_TrPrintProtected(portLibrary, &p);

   return;
   }


// -----------------------------------------------------------------------------
// GPU
// -----------------------------------------------------------------------------

#ifdef ENABLE_GPU
extern I_32 jitCallGPU(J9VMThread *vmThread, J9Method *method,
                       char * programSource, jobject invokeObject, int deviceId,
                       I_32 gridDimX, I_32 gridDimY, I_32 gridDimZ,
                       I_32 blockDimX, I_32 blockDimY, I_32 blockDimZ,
                       I_32 argCount, void **args);

IDATA  launchGPU(J9VMThread *vmThread, jobject invokeObject,
                 J9Method *method, int deviceId,
                 I_32 gridDimX, I_32 gridDimY, I_32 gridDimZ,
                 I_32 blockDimX, I_32 blockDimY, I_32 blockDimZ,
                 void **args)
   {
   TR::CompilationInfo * compInfo = getCompilationInfo(jitConfig);
   bool queued = false;
   TR_MethodEvent event;
   I_32 result = 0;
   event._eventType = TR_MethodEvent::InterpreterCounterTripped;
   event._j9method = method;
   event._oldStartPC = 0;
   event._vmThread = vmThread;
   event._classNeedingThunk = 0;
   bool newPlanCreated;
   TR_OptimizationPlan *plan = TR::CompilationController::getCompilationStrategy()->processEvent(&event, &newPlanCreated);
   if (plan)
      {
      plan->setIsExplicitCompilation(true);

      plan->setIsGPUCompilation(true);
      plan->setGPUBlockDimX(blockDimX);
      plan->setGPUParms(args);
      if (!args)
         plan->setIsGPUParallelStream(true);

      static char *GPUCompileCPUCode = feGetEnv("TR_GPUCompileCPUCode");
      if (GPUCompileCPUCode)
         plan->setIsGPUCompileCPUCode(true);

      // If the controller decides to compile this method, trigger the compilation and wait here

         { // scope for details
         TR::IlGeneratorMethodDetails details(method);

         clock_t start = clock();
         if(!compInfo->isCompiled(method) || GPUCompileCPUCode)
            compInfo->compileMethod(vmThread, details, 0, TR_no, NULL, &queued, plan);
         clock_t end = clock();
         printf ("\tJitted Java Kernel %6.3f msec\n", (double)(end-start)*1000/CLOCKS_PER_SEC);

         result = plan->getGPUResult();

         if (result == 0)
            {
            J9ROMMethod *romMethod = J9_ROM_METHOD_FROM_RAM_METHOD(method);
            I_32 argCount = J9_ARG_COUNT_FROM_ROM_METHOD(romMethod) - 1;     // for this (this is not passed to GPU)

            if (GPUCompileCPUCode)
               {
               typedef I_32 (*gpuCodePtr)(J9VMThread *vmThread, J9Method *method,
                                           char * programSource, jobject invokeObject, int deviceId,
                                           I_32 gridDimX, I_32 gridDimY, I_32 gridDimZ,
                                           I_32 blockDimX, I_32 blockDimY, I_32 blockDimZ,
                                           I_32 argCount, void **args);

               printf ("In    launchGPU: %p %p %p %p %d %d %d %d %d %d %d %d %p\n",
                                   vmThread, method, plan->getGPUIR(), invokeObject, deviceId,
                                   gridDimX, gridDimY, gridDimZ,
                                   blockDimX, blockDimY, blockDimZ,
                                   argCount, args);


               gpuCodePtr gpuCode = (gpuCodePtr)TR::CompilationInfo::getJ9MethodExtra(method);

               if ((int64_t)gpuCode != 0x1)
                  result = gpuCode(vmThread, method, plan->getGPUIR(), invokeObject, deviceId,
                                   gridDimX, gridDimY, gridDimZ,
                                   blockDimX, blockDimY, blockDimZ,
                                   argCount, args);
               }
            else
               {
               result = jitCallGPU(vmThread, method, plan->getGPUIR(), invokeObject, deviceId,
                                      gridDimX, gridDimY, gridDimZ,
                                      blockDimX, blockDimY, blockDimZ,
                                      argCount, args);
               }

            printf ("launchGPU result = %d\n", result);
            fflush(NULL);
            }
         }

      if (!queued && newPlanCreated)
         TR_OptimizationPlan::freeOptimizationPlan(plan);
      }

   return result;
   }


static UDATA forEachIterator(J9VMThread *vmThread, J9StackWalkState *walkState)
   {
   // stop iterating if the walk state is null
   if (!walkState)
      {
      return J9_STACKWALK_STOP_ITERATING;
      }

   J9Method *j9method = walkState->method;
   J9ROMMethod *romMethod = J9_ROM_METHOD_FROM_RAM_METHOD(j9method);

   J9JITConfig* jitConfig = vmThread->javaVM->jitConfig;
   TR::CompilationInfo *compInfo = TR::CompilationInfo::get(jitConfig);

   compInfo->acquireCompMonitor(vmThread);

   intptr_t count = TR::CompilationInfo::getJ9MethodExtra(j9method) >> 1;

   if (!(romMethod->modifiers & J9AccNative) && // Never change the extra field of a native method
       !(walkState->jitInfo) &&                 // If the frame has jit metadata, it was already compiled
       !(TR::CompilationInfo::isCompiled(j9method)) &&  //If isCompiled is true it was already compiled
       !(TR::CompilationInfo::getJ9MethodVMExtra(j9method) == J9_JIT_QUEUED_FOR_COMPILATION) && //No change needed if already queued
       (count > 0))                             // No change needed if count is already 0
      {
      TR::CompilationInfo::setInitialInvocationCountUnsynchronized(j9method,0); //set count to 0
      }

   compInfo->releaseCompMonitor(vmThread);

   return J9_STACKWALK_STOP_ITERATING;
   }
#endif


void promoteGPUCompile(J9VMThread *vmThread)
   {
#ifdef ENABLE_GPU
   if (TR::Options::getCmdLineOptions()->getEnableGPU(TR_EnableGPU))
      {
      J9StackWalkState walkState;

      walkState.walkThread = vmThread;
      walkState.skipCount = 3; //method to compile is 3 up from the forEach

      walkState.flags = J9_STACKWALK_VISIBLE_ONLY |
                        J9_STACKWALK_INCLUDE_NATIVES |
                        J9_STACKWALK_ITERATE_FRAMES;
      walkState.frameWalkFunction = forEachIterator;

      vmThread->javaVM->walkStackFrames(vmThread, &walkState);
      }
#endif
   }<|MERGE_RESOLUTION|>--- conflicted
+++ resolved
@@ -1673,20 +1673,6 @@
       }
 
 #if defined(J9VM_OPT_JITSERVER)
-<<<<<<< HEAD
-   if (persistentMemory->getPersistentInfo()->getRemoteCompilationMode() == JITServer::SERVER)
-      {
-      chtable = new (PERSISTENT_NEW) JITServerPersistentCHTable(persistentMemory, jitConfig);
-      }
-   else if (persistentMemory->getPersistentInfo()->getRemoteCompilationMode() == JITServer::CLIENT)
-      {
-      chtable = new (PERSISTENT_NEW) JITClientPersistentCHTable(persistentMemory, jitConfig);
-      }
-   else
-#endif
-      {
-      chtable = new (PERSISTENT_NEW) TR_PersistentCHTable(persistentMemory, jitConfig);
-=======
    // server-side CH table is initialized per-client
    if (persistentMemory->getPersistentInfo()->getRemoteCompilationMode() != JITServer::SERVER)
 #endif
@@ -1695,17 +1681,16 @@
 #if defined(J9VM_OPT_JITSERVER)
       if (persistentMemory->getPersistentInfo()->getRemoteCompilationMode() == JITServer::CLIENT)
          {
-         chtable = new (PERSISTENT_NEW) JITClientPersistentCHTable(persistentMemory);
+         chtable = new (PERSISTENT_NEW) JITClientPersistentCHTable(persistentMemory, jitConfig);
          }
       else
 #endif
          {
-         chtable = new (PERSISTENT_NEW) TR_PersistentCHTable(persistentMemory);
+         chtable = new (PERSISTENT_NEW) TR_PersistentCHTable(persistentMemory, jitConfig);
          }
       if (chtable == NULL)
          return -1;
       persistentMemory->getPersistentInfo()->setPersistentCHTable(chtable);
->>>>>>> f974b24a
       }
 
 #if defined(J9VM_OPT_JITSERVER)
