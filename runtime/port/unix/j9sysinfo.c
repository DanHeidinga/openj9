/*******************************************************************************
 * Copyright (c) 1991, 2020 IBM Corp. and others
 *
 * This program and the accompanying materials are made available under
 * the terms of the Eclipse Public License 2.0 which accompanies this
 * distribution and is available at https://www.eclipse.org/legal/epl-2.0/
 * or the Apache License, Version 2.0 which accompanies this distribution and
 * is available at https://www.apache.org/licenses/LICENSE-2.0.
 *
 * This Source Code may also be made available under the following
 * Secondary Licenses when the conditions for such availability set
 * forth in the Eclipse Public License, v. 2.0 are satisfied: GNU
 * General Public License, version 2 with the GNU Classpath
 * Exception [1] and GNU General Public License, version 2 with the
 * OpenJDK Assembly Exception [2].
 *
 * [1] https://www.gnu.org/software/classpath/license.html
 * [2] http://openjdk.java.net/legal/assembly-exception.html
 *
 * SPDX-License-Identifier: EPL-2.0 OR Apache-2.0 OR GPL-2.0 WITH Classpath-exception-2.0 OR LicenseRef-GPL-2.0 WITH Assembly-exception
 *******************************************************************************/

/**
 * @file
 * @ingroup Port
 * @brief System information
 */

#if 0
#define ENV_DEBUG
#endif

#if (defined(LINUX) || defined(OSX)) && !defined(J9ZTPF)
#define _GNU_SOURCE
#endif /* (defined(LINUX) || defined(OSX)) && !defined(J9ZTPF) */
#include <inttypes.h>
#include <stdio.h>
#include <stdlib.h>
#include <sys/utsname.h>
#include <sys/stat.h>
#include <limits.h>
#include <dirent.h>
#include <errno.h>
#include <string.h>
#include <pwd.h>
#include <grp.h>
#include <sys/types.h>
#if defined(J9OS_I5)
#include "Xj9I5OSInterface.H"
#endif
#if !defined(J9ZOS390)
#include <sys/param.h>
#endif /* !defined(J9ZOS390) */
#include <sys/time.h>
#include <sys/resource.h>
#include <nl_types.h>
#include <langinfo.h>
#if !defined(USER_HZ) && !defined(J9ZTPF)
#define USER_HZ HZ
#endif /* !defined(USER_HZ) && !defined(J9ZTPF) */

#if (defined(J9X86) || defined(J9HAMMER) || defined(S390) || defined(J9ZOS390))
#include "j9sysinfo_helpers.h"
#endif
#if defined(J9ZOS390)
#include "j9csrsi.h"
#endif /* defined(J9ZOS390) */

#if (defined(LINUXPPC) || (defined(S390) && defined(LINUX) && !defined(J9ZTPF)))
#include "auxv.h"
#include <strings.h>
#endif /* (defined(LINUXPPC) || (defined(S390) && defined(LINUX) && !defined(J9ZTPF))) */

#if defined(AIXPPC)
#include <fcntl.h>
#include <sys/procfs.h>
#include <sys/systemcfg.h>
#endif /* defined(AIXPPC) */

/* Start copy from j9filetext.c */
/* __STDC_ISO_10646__ indicates that the platform wchar_t encoding is Unicode */
/* but older versions of libc fail to set the flag, even though they are Unicode */
#if defined(__STDC_ISO_10646__) || defined (LINUX)
#define J9VM_USE_MBTOWC
#else
#include "omriconvhelpers.h"
#endif

/* a2e overrides nl_langinfo to return ASCII strings. We need the native EBCDIC string */
#if defined(J9ZOS390) && defined (nl_langinfo)
#undef nl_langinfo
#endif

/* End copy from j9filetext.c */

#ifdef AIXPPC
#if defined(J9OS_I5)
/* The PASE compiler does not support libperfstat.h */
#else
#include <libperfstat.h>
#endif
#include <sys/proc.h>

/* j9sysinfo_get_number_CPUs_by_type */
#include <sys/thread.h>
#include <sys/rset.h>
#endif

#ifdef RS6000
#include <sys/systemcfg.h>
#include <sys/sysconfig.h>
#include <assert.h>

#if defined( OMR_ENV_DATA64 )
#define LIBC_NAME "/usr/lib/libc.a(shr_64.o)"
#else
#define LIBC_NAME "/usr/lib/libc.a(shr.o)"
#endif

/* **********
These definitions were copied from sys/dr.h in AIX 5.3, because this functionality does not
exist on AIX5.2. The code that uses these definitions does a runtime lookup to see if the
lpar_get_info function exists.
********* */

#define LPAR_INFO_FORMAT2       2 /* command for retrieving LPAR format2 info */
typedef struct lpar_info_format2_t {

        int      version;               /* version for this structure */
        int      pad0;

        uint64_t online_memory;         /* MB of currently online memory */
        uint64_t tot_dispatch_time;     /* Total lpar dispatch time in nsecs */
        uint64_t pool_idle_time;        /* Idle time of shared CPU pool nsecs*/
        uint64_t dispatch_latency;      /* Max latency inbetween dispatches */
                                        /* of this LPAR on physCPUS in nsecs */
        uint     lpar_flags;
#define LPAR_INFO2_CAPPED       0x01    /* Partition Capped */
#define LPAR_INFO2_AUTH_PIC     0x02    /* Authority granted for poolidle*/
#define LPAR_INFO2_SMT_ENABLED  0x04    /* SMT Enabled */

        uint     pcpus_in_sys;          /* # of active licensed physical CPUs
                                         * in system
                                         */
        uint     online_vcpus;          /* # of current online virtual CPUs */
        uint     online_lcpus;          /* # of current online logical CPUs */
        uint     pcpus_in_pool;         /* # physical CPUs in shared pool */
        uint     unalloc_capacity;      /* Unallocated Capacity available
                                         * in shared pool
                                         */
        uint     entitled_capacity;     /* Entitled Processor Capacity for this
                                         * partition
                                         */
        uint     variable_weight;       /* Variable Processor Capacity Weight */
        uint     unalloc_weight;        /* Unallocated Variable Weight available
                                         * for this partition
                                         */
        uint     min_req_vcpu_capacity; /* OS minimum required virtual processor
                                         * capacity.
                                         */

        ushort   group_id;              /* ID of a LPAR group/aggregation    */
        ushort   pool_id;               /* ID of a shared pool */
        char     pad1[36];              /* reserved for future */

} lpar_info_format2_t;


/* **********
These definitions were copied from sys/dr.h in AIX 6.1, because this functionality does not
exist on AIX5.2. The code that uses these definitions does a runtime lookup to see if the
lpar_get_info function exists.
********* */
typedef unsigned int ckey_t;
typedef unsigned short cid_t;

#define WPAR_INFO_FORMAT	3 /* command for retrieving WPAR format1 info */
typedef struct wpar_info_format_t {

        int   version;                  /* version for this structure */
        ckey_t   wpar_ckey;             /* WPAR static identifier */
        cid_t    wpar_cid;              /* WPAR dynamic identifier */
        uint     wpar_flags;
#define WPAR_INFO_CPU_RSET       0x01   /* WPAR restricted to CPU resource set */
#define WPAR_INFO_PROCESS        0x02   /* Denotes process runs inside WPAR */
#define WPAR_INFO_MOBILE         0x04   /* Denotes WPAR is checkpoint/restartable */
#define WPAR_INFO_APP            0x08   /* Denotes WPAR is application WPAR */
        uint     partition_cpu_limit;   /* Number of CPUs in partition rset or 0 */
        int      percent_cpu_limit;     /* CPU limit in 100ths of % - 1..10000 */
        char     pad1[32];              /* Reserved for future use */
} wpar_info_format_t;


#endif

#if defined(LINUX) && !defined(J9ZTPF)
#include <sys/sysinfo.h>
#include <sched.h>
#endif /* defined(LINUX) && !defined(J9ZTPF) */

#include <unistd.h>

#include "portpriv.h"
#include "j9portpg.h"
#include "omrportptb.h"
#include "ut_j9prt.h"

#if defined(J9ZOS390)
#include <sys/ps.h>
#include <sys/types.h>
#include "atoe.h"

#if !defined(PATH_MAX)
/* This is a somewhat arbitrarily selected fixed buffer size. */
#define PATH_MAX 1024
#endif
#endif

#define JIFFIES			100
#define USECS_PER_SEC	1000000
#define TICKS_TO_USEC	((uint64_t)(USECS_PER_SEC/JIFFIES))

static int32_t getCacheSize(J9PortLibrary *portLibrary, const int32_t cpu, const int32_t level,
	const int32_t cacheType, const J9CacheQueryCommand query);

#if defined(LINUXPPC)
static intptr_t getLinuxPPCDescription(struct J9PortLibrary *portLibrary, J9ProcessorDesc *desc);

#if !defined(AT_HWCAP2)
#define AT_HWCAP2 26 /* needed until glibc 2.17 */
#endif /* !defined(AT_HWCAP2) */

#elif defined(AIXPPC)
static intptr_t getAIXPPCDescription(struct J9PortLibrary *portLibrary, J9ProcessorDesc *desc);

#if !defined(__power_8)
#define POWER_8 0x10000 /* Power 8 class CPU */
#define __power_8() (_system_configuration.implementation == POWER_8)
#if !defined(J9OS_I5_V6R1)
#define PPI8_1 0x4B
#define PPI8_2 0x4D
#define __phy_proc_imp_8() (_system_configuration.phys_implementation == PPI8_1 || _system_configuration.phys_implementation == PPI8_2)
#endif /* !defined(J9OS_I5_V6R1) */
#endif /* !defined(__power_8) */

#if !defined(__power_9)
#define POWER_9 0x20000 /* Power 9 class CPU */
#define __power_9() (_system_configuration.implementation == POWER_9)
#if defined(J9OS_I5) && !defined(J9OS_I5_V6R1)
#define PPI9 0x4E
#define __phy_proc_imp_9() (_system_configuration.phys_implementation == PPI9)
#endif /* defined(J9OS_I5) && !defined(J9OS_I5_V6R1) */
#endif /* !defined(__power_9) */

#if defined(J9OS_I5_V6R1) /* vmx_version id only available since TL4 */
#define __power_vsx() (_system_configuration.vmx_version > 1)
#endif
#if !defined(J9OS_I5_V7R2) && !defined(J9OS_I5_V6R1)
/* both i 7.1 and i 7.2 do not support this function */
#if !defined(SC_TM_VER)
#define SC_TM_VER 59
#endif  /* !defined(SC_TM_VER) */

#if !defined(__power_tm)
#define __power_tm() ((long)getsystemcfg(SC_TM_VER) > 0) /* taken from AIX 7.1 sys/systemcfg.h */
#endif  /* !defined(__power_tm) */
#endif /* !defined(J9OS_I5_V7R2) && !defined(J9OS_I5_V6R1) */

#elif (defined(S390) || defined(J9ZOS390) || defined(J9ZTPF))
static BOOLEAN testSTFLE(struct J9PortLibrary *portLibrary, uint64_t stfleBit);
static intptr_t getS390Description(struct J9PortLibrary *portLibrary, J9ProcessorDesc *desc);
#endif /* defined(S390) || defined(J9ZOS390) || defined(J9ZTPF) */

#if defined(RISCV64)
static intptr_t getRISCV64Description(struct J9PortLibrary *portLibrary, J9ProcessorDesc *desc);
#endif /* defined(RISCV64) */

#if (defined(LINUXPPC) || defined(AIXPPC))
static J9ProcessorArchitecture mapPPCProcessor(const char *processorName);
static void setFeature(J9ProcessorDesc *desc, uint32_t feature);
#endif /* (defined(LINUXPPC) || defined(AIXPPC)) */

static int32_t getCacheLevels(struct J9PortLibrary *portLibrary, const int32_t cpu);
static int32_t getCacheTypes(struct J9PortLibrary *portLibrary, const int32_t cpu, const int32_t level);
static int32_t getCacheSize(struct J9PortLibrary *portLibrary,
	const int32_t cpu, const int32_t level, const int32_t cacheType, const J9CacheQueryCommand query);

uint16_t
j9sysinfo_get_classpathSeparator(struct J9PortLibrary *portLibrary )
{
	return ':';
}

uintptr_t
j9sysinfo_DLPAR_enabled(struct J9PortLibrary *portLibrary)
{
#if defined(RS6000) && !defined(J9OS_I5)
	OMRPORT_ACCESS_FROM_J9PORT(portLibrary);
	/* variables for use with WPAR Mobility query */
	wpar_info_format_t info;
	int rc = -1;
	uintptr_t handle;
	int (*func)(int command, void *buffer, size_t bufsize);

	if (getenv( "NO_LPAR_RECONFIGURATION" ) == NULL) {
		struct getlpar_info lpar_info;
		char local_lpar_name;
		lpar_info.lpar_flags = 0;
		lpar_info.lpar_namesz = 0;
		lpar_info.lpar_name = &local_lpar_name;
		if (sysconfig(SYS_GETLPAR_INFO, &lpar_info, sizeof(struct getlpar_info)) == 0) {
			if ((lpar_info.lpar_flags & LPAR_ENABLED) && __DR_CPU_ADD()) {
				return TRUE;
			}
		}
	}

	/* Now check is WPAR is enabled and treat it as if DLPAR was. */

	/* look for lpar_get_info in libc */
	if (0 == omrsl_open_shared_library(LIBC_NAME, &handle, 0)) {
		if (0 == omrsl_lookup_name(handle, "lpar_get_info", (uintptr_t *)&func, "IIPi")) {
			rc = func( WPAR_INFO_FORMAT, &info, sizeof( info ));
		}
		omrsl_close_shared_library(handle);
	}

	/* function only exists on aix 5.3 and above */
	if (0 == rc) {
		if (info.wpar_flags & WPAR_INFO_MOBILE) {
			return TRUE;
		}
	}
#endif
	return FALSE;
}


uintptr_t
j9sysinfo_weak_memory_consistency(struct J9PortLibrary *portLibrary)
{
	return FALSE;
}

void
j9sysinfo_shutdown(struct J9PortLibrary *portLibrary)
{
#if (defined(S390) || defined(J9ZOS390))
	PPG_stfleCache.lastDoubleWord = -1;
#endif
}


int32_t
j9sysinfo_startup(struct J9PortLibrary *portLibrary)
{
#if (defined(S390) || defined(J9ZOS390))
	PPG_stfleCache.lastDoubleWord = -1;
#endif
#if !(defined(RS6000) || defined (LINUXPPC) || defined (PPC) || defined(S390) || defined(J9ZOS390))
	PPG_sysL1DCacheLineSize = -1;
#endif
	return 0;
}

uintptr_t
j9sysinfo_DLPAR_max_CPUs(struct J9PortLibrary *portLibrary)
{
#ifdef RS6000
	/* Ensure that when DLAR or mobility feature of WPAR is enabled that we return at least 2 CPUs for the max.
	 * Why 2?
	 *   On a DLPAR system the max_ncpus will in fact be correct.  However, on a WPAR system there
	 *   is no way to tell how many CPUs there could be on the system we will be going to as that
	 *   system may not even exist yet.  So we choose 2 to make sure that any users of this function
	 *   understand that they have the potential of eventually being in an SMP environment.  We could
	 *   return 10 to accomplish the same thing, but 2 was the agreed upon value. */
	if (_system_configuration.max_ncpus > 1) {
		return _system_configuration.max_ncpus;
	} else if(portLibrary->sysinfo_DLPAR_enabled(portLibrary)) {
		return 2;
	}
	return _system_configuration.max_ncpus;
#else
	OMRPORT_ACCESS_FROM_J9PORT(portLibrary);
	return omrsysinfo_get_number_CPUs_by_type(J9PORT_CPU_ONLINE);
#endif
}

uintptr_t
j9sysinfo_get_processing_capacity(struct J9PortLibrary *portLibrary)
{
	OMRPORT_ACCESS_FROM_J9PORT(portLibrary);
#if defined( RS6000 )

	lpar_info_format2_t info;
	int rc = -1;
	uintptr_t handle;
	int (*func)(int command, void *buffer, size_t bufsize);

#if defined(J9OS_I5)
	/* Temp code due to unsupported syscall lpar_get_info for J9OS_I5 */
	return Xj9GetEntitledProcessorCapacity();
#else
	/* look for lpar_get_info in libc */
	if (0 == omrsl_open_shared_library(LIBC_NAME, &handle, 0)) {
		if (0 == omrsl_lookup_name(handle, "lpar_get_info", (uintptr_t *)&func, "IIPi")) {
			rc = func(LPAR_INFO_FORMAT2, &info, sizeof(info));
		}
		omrsl_close_shared_library(handle);
	}

	/* if the function was not found (only exists on aix 5.3 and above) or it failed, fall back to #cpus*100 */
	if (0 != rc) {
		return omrsysinfo_get_number_CPUs_by_type(J9PORT_CPU_ONLINE) * 100;
	}

	return info.entitled_capacity;
#endif
#else
	return omrsysinfo_get_number_CPUs_by_type(J9PORT_CPU_ONLINE) * 100;
#endif
}

intptr_t
j9sysinfo_get_processor_description(struct J9PortLibrary *portLibrary, J9ProcessorDesc *desc)
{
	intptr_t rc = -1;
	Trc_PRT_sysinfo_get_processor_description_Entered(desc);

	if (NULL != desc) {
		memset(desc, 0, sizeof(J9ProcessorDesc));

#if (defined(J9X86) || defined(J9HAMMER))
		rc = getX86Description(portLibrary, desc);
#elif defined(LINUXPPC)
		rc = getLinuxPPCDescription(portLibrary, desc);
#elif defined(AIXPPC)
		rc = getAIXPPCDescription(portLibrary, desc);
#elif (defined(S390) || defined(J9ZOS390))
		rc = getS390Description(portLibrary, desc);
#elif defined(RISCV64)
		rc = getRISCV64Description(portLibrary, desc);
#endif
	}

	Trc_PRT_sysinfo_get_processor_description_Exit(rc);
	return rc;
}

/**
 * @internal
 * Helper to set appropriate feature field in a J9ProcessorDesc struct.
 *
 * @param[in] desc pointer to the struct that contains the CPU type and features.
 * @param[in] feature to set
 *
 */
static void
setFeature(J9ProcessorDesc *desc, uint32_t feature)
{
	if ((NULL != desc)
	&& (feature < (J9PORT_SYSINFO_FEATURES_SIZE * 32))
	) {
		uint32_t featureIndex = feature / 32;
		uint32_t featureShift = feature % 32;

		desc->features[featureIndex] = (desc->features[featureIndex] | (1 << (featureShift)));
	}
}

#if defined(LINUXPPC)
/**
 * @internal
 * Populates J9ProcessorDesc *desc on Linux PPC
 *
 * @param[in] desc pointer to the struct that will contain the CPU type and features.
 *
 * @return 0 on success, -1 on failure
 */
static intptr_t
getLinuxPPCDescription(struct J9PortLibrary *portLibrary, J9ProcessorDesc *desc)
{
	char* platform = NULL;
	char* base_platform = NULL;

	/* initialize auxv prior to querying the auxv */
	if (prefetch_auxv()) {
_error:
		desc->processor = PROCESSOR_PPC_UNKNOWN;
		desc->physicalProcessor = PROCESSOR_PPC_UNKNOWN;
		desc->features[0] = 0;
		desc->features[1] = 0;
		return -1;
	}

	/* Linux PPC processor */
	platform = (char *) query_auxv(AT_PLATFORM);
	if ((NULL == platform) || (((char *) -1) == platform)) {
		goto _error;
	}
	desc->processor = mapPPCProcessor(platform);

	/* Linux PPC physical processor */
	base_platform = (char *) query_auxv(AT_BASE_PLATFORM);
	if ((NULL == base_platform) || (((char *) -1) == base_platform)) {
		/* AT_PLATFORM is known from call above.  Default BASE to unknown */
		desc->physicalProcessor = PROCESSOR_PPC_UNKNOWN;
	} else {
		desc->physicalProcessor = mapPPCProcessor(base_platform);
	}

	/* Linux PPC features:
	 * Can't error check these calls as both 0 & -1 are valid
	 * bit fields that could be returned by this query.
	 */
	desc->features[0] = query_auxv(AT_HWCAP);
	desc->features[1] = query_auxv(AT_HWCAP2);

	return 0;
}

/**
 * @internal
 * Maps a PPC processor string to the J9ProcessorArchitecture enum.
 *
 * @param[in] processorName
 *
 * @return A J9ProcessorArchitecture PROCESSOR_PPC_* found otherwise PROCESSOR_PPC_UNKNOWN.
 */
static J9ProcessorArchitecture
mapPPCProcessor(const char *processorName)
{
	J9ProcessorArchitecture rc = PROCESSOR_PPC_UNKNOWN;

	if (0 == strncasecmp(processorName, "ppc403", 6)) {
		rc = PROCESSOR_PPC_PWR403;
	} else if (0 == strncasecmp(processorName, "ppc405", 6)) {
		rc = PROCESSOR_PPC_PWR405;
	} else if (0 == strncasecmp(processorName, "ppc440gp", 8)) {
		rc = PROCESSOR_PPC_PWR440;
	} else if (0 == strncasecmp(processorName, "ppc601", 6)) {
		rc = PROCESSOR_PPC_PWR601;
	} else if (0 == strncasecmp(processorName, "ppc603", 6)) {
		rc = PROCESSOR_PPC_PWR603;
	} else if (0 == strncasecmp(processorName, "ppc604", 6)) {
		rc = PROCESSOR_PPC_PWR604;
	} else if (0 == strncasecmp(processorName, "ppc7400", 7)) {
		rc = PROCESSOR_PPC_PWR603;
	} else if (0 == strncasecmp(processorName, "ppc750", 6)) {
		rc = PROCESSOR_PPC_7XX;
	} else if (0 == strncasecmp(processorName, "rs64", 4)) {
		rc = PROCESSOR_PPC_PULSAR;
	} else if (0 == strncasecmp(processorName, "ppc970", 6)) {
		rc = PROCESSOR_PPC_GP;
	} else if (0 == strncasecmp(processorName, "power3", 6)) {
		rc = PROCESSOR_PPC_PWR630;
	} else if (0 == strncasecmp(processorName, "power4", 6)) {
		rc = PROCESSOR_PPC_GP;
	} else if (0 == strncasecmp(processorName, "power5", 6)) {
		rc = PROCESSOR_PPC_GR;
	} else if (0 == strncasecmp(processorName, "power6", 6)) {
		rc = PROCESSOR_PPC_P6;
	} else if (0 == strncasecmp(processorName, "power7", 6)) {
		rc = PROCESSOR_PPC_P7;
	} else if (0 == strncasecmp(processorName, "power8", 6)) {
		rc = PROCESSOR_PPC_P8;
	} else if (0 == strncasecmp(processorName, "power9", 6)) {
		rc = PROCESSOR_PPC_P9;
	}

	return rc;
}
#endif /* defined(LINUXPPC) */

#if defined(AIXPPC)
/**
 * @internal
 * Populates J9ProcessorDesc *desc on AIX
 *
 * @param[in] desc pointer to the struct that will contain the CPU type and features.
 *
 * @return 0 on success, -1 on failure
 */
static intptr_t
getAIXPPCDescription(struct J9PortLibrary *portLibrary, J9ProcessorDesc *desc)
{
	/* AIX processor */
	if (__power_rs1() || __power_rsc()) {
		desc->processor = PROCESSOR_PPC_RIOS1;
	} else if (__power_rs2()) {
		desc->processor = PROCESSOR_PPC_RIOS2;
	} else if (__power_601()) {
		desc->processor = PROCESSOR_PPC_PWR601;
	} else if (__power_603()) {
		desc->processor = PROCESSOR_PPC_PWR603;
	} else if (__power_604()) {
		desc->processor = PROCESSOR_PPC_PWR604;
	} else if (__power_620()) {
		desc->processor = PROCESSOR_PPC_PWR620;
	} else if (__power_630()) {
		desc->processor = PROCESSOR_PPC_PWR630;
	} else if (__power_A35()) {
		desc->processor = PROCESSOR_PPC_NSTAR;
	} else if (__power_RS64II()) {
		desc->processor = PROCESSOR_PPC_NSTAR;
	} else if (__power_RS64III()) {
		desc->processor = PROCESSOR_PPC_PULSAR;
	} else if (__power_4()) {
		desc->processor = PROCESSOR_PPC_GP;
	} else if (__power_5()) {
		desc->processor = PROCESSOR_PPC_GR;
	} else if (__power_6()) {
		desc->processor = PROCESSOR_PPC_P6;
	} else if (__power_7()) {
		desc->processor = PROCESSOR_PPC_P7;
	} else if (__power_8()) {
		desc->processor = PROCESSOR_PPC_P8;
	} else if (__power_9()) {
		desc->processor = PROCESSOR_PPC_P9;
	} else {
		desc->processor = PROCESSOR_PPC_UNKNOWN;
	}
#if !defined(J9OS_I5_V6R1)
	/* AIX physical processor */
	if (__phy_proc_imp_4()) {
		desc->physicalProcessor = PROCESSOR_PPC_GP;
	} else if (__phy_proc_imp_5()) {
		desc->physicalProcessor = PROCESSOR_PPC_GR;
	} else if (__phy_proc_imp_6()) {
		desc->physicalProcessor = PROCESSOR_PPC_P6;
	} else if (__phy_proc_imp_7()) {
		desc->physicalProcessor = PROCESSOR_PPC_P7;
	} else if (__phy_proc_imp_8()) {
		desc->physicalProcessor = PROCESSOR_PPC_P8;
	}
#if defined(J9OS_I5)
	else if (__phy_proc_imp_9()) {
		desc->physicalProcessor = PROCESSOR_PPC_P9;
	}
#endif
	else {
		desc->physicalProcessor = desc->processor;
	}
#else
		desc->physicalProcessor = desc->processor;
#endif /* !defined(J9OS_I5_V6R1) */
	/* AIX Features */
	if (__power_64()) {
		setFeature(desc, J9PORT_PPC_FEATURE_64);
	}
	if (__power_vmx()) {
		setFeature(desc, J9PORT_PPC_FEATURE_HAS_ALTIVEC);
	}
	if (__power_dfp()) {
		setFeature(desc, J9PORT_PPC_FEATURE_HAS_DFP);
	}
	if (__power_vsx()) {
		setFeature(desc, J9PORT_PPC_FEATURE_HAS_VSX);
	}
#if !defined(J9OS_I5_V6R1)
	if (__phy_proc_imp_6()) {
		setFeature(desc, J9PORT_PPC_FEATURE_ARCH_2_05);
	}
	if (__phy_proc_imp_4()) {
		setFeature(desc, J9PORT_PPC_FEATURE_POWER4);
	}
#endif /* !defined(J9OS_I5_V6R1) */
#if !defined(J9OS_I5_V7R2) && !defined(J9OS_I5_V6R1)
	if (__power_tm()) {
		setFeature(desc, J9PORT_PPC_FEATURE_HTM);
	}
#endif /* !defined(J9OS_I5_V7R2) && !defined(J9OS_I5_V6R1) */

	return 0;
}
#endif /* defined(AIXPPC) */


#if (defined(S390) || defined(J9ZOS390))

#define LAST_DOUBLE_WORD	2
/**
 * @internal
 * Check if a specific bit is set from STFLE instruction on z/OS and zLinux.
 * STORE FACILITY LIST EXTENDED stores a variable number of doublewords containing facility bits.
 *  see z/Architecture Principles of Operation 4-69
 *
 * @param[in] stfleBit bit to check
 *
 * @return TRUE if bit is 1, FALSE otherwise.
 */
static BOOLEAN
testSTFLE(struct J9PortLibrary *portLibrary, uint64_t stfleBit)
{
	BOOLEAN rc = FALSE;

	STFLEFacilities *mem = &(PPG_stfleCache.facilities);
	uintptr_t *stfleRead = &(PPG_stfleCache.lastDoubleWord);

	/* If it is the first time, read stfle and cache it */
	if (-1 == *stfleRead) {
		*stfleRead = getstfle(LAST_DOUBLE_WORD, (uint64_t*)mem);
	}

	if (stfleBit < 64 && *stfleRead >= 0) {
		rc = (0 != (mem->dw1 & ((J9CONST_U64(1)) << (63 - stfleBit))));
	} else if (stfleBit < 128 && *stfleRead >= 1) {
		rc = (0 != (mem->dw2 & ((J9CONST_U64(1)) << (127 - stfleBit))));
	} else if (stfleBit < 192 && *stfleRead >= 2) {
		rc = (0 != (mem->dw3 & ((J9CONST_U64(1)) << (191 - stfleBit))));
	}

	return rc;
}

#ifdef J9ZOS390
#ifdef _LP64
typedef struct pcb_t
{
	char pcbeye[8];					/* pcbeye = "CEEPCB" */
	char dummy[336];				/* Ignore the rest to get to flag6 field */
	unsigned char ceepcb_flags6;
} pcb_t;
typedef struct ceecaa_t
{
	char dummy[912];				/* pcb is at offset 912 in 64bit */
	pcb_t *pcb_addr;
} ceecaa_t;
#else
typedef struct pcb_t
{
	char pcbeye[8];					/* pcbeye = "CEEPCB" */
	char dummy[76];					/* Ignore the rest to get to flag6 field */
	unsigned char ceepcb_flags6;
} pcb_t;
typedef struct ceecaa_t
{
	char dummy[756];				/* pcb is at offset 756 in 32bit */
	pcb_t *pcb_addr;
} ceecaa_t;
#endif /* ifdef _LP64 */

/** @internal
 *  Check if z/OS supports the Vector Extension Facility (SIMD) by checking whether both the OS and LE support vector
 *  registers. We use the CVTVEF (0x80) bit in the CVT structure for the OS check and bit 0x08 of CEEPCB_FLAG6 field in
 *  the PCB for the LE check.
 *
 *  @return TRUE if VEF is supported; FALSE otherwise.
 */
static BOOLEAN
getS390zOS_supportsVectorExtensionFacility(void)
{
	/* FLCCVT is an ADDRESS off the PSA structure
	 * https://www.ibm.com/support/knowledgecenter/en/SSLTBW_2.3.0/com.ibm.zos.v2r3.iead300/PSA-map.htm */
	uint8_t* CVT = (uint8_t*)(*(uint32_t*)0x10);

	/* CVTFLAG5 is a BITSTRING off the CVT structure containing the CVTVEF (0x80) bit
	 * https://www.ibm.com/support/knowledgecenter/en/SSLTBW_2.3.0/com.ibm.zos.v2r3.iead100/CVT-map.htm */
	uint8_t CVTFLAG5 = *(CVT + 0x0F4);

	ceecaa_t* CAA = (ceecaa_t *)_gtca();

	if (J9_ARE_ALL_BITS_SET(CVTFLAG5, 0x80)) {
		if (NULL != CAA) {
			return J9_ARE_ALL_BITS_SET(CAA->pcb_addr->ceepcb_flags6, 0x08);
		}
	}

	return FALSE;
}

/** @internal
 *  Check if z/OS supports the Transactional Execution Facility (TX). We use the CVTTX (0x08) and CVTTXC (0x04) bits in
 *  the CVT structure for the OS check.
 *
 *  @return TRUE if TX is supported; FALSE otherwise.
 */
static BOOLEAN
getS390zOS_supportsTransactionalExecutionFacility(void)
{
	/* FLCCVT is an ADDRESS off the PSA structure
	 * https://www.ibm.com/support/knowledgecenter/en/SSLTBW_2.3.0/com.ibm.zos.v2r3.iead300/PSA-map.htm */
	uint8_t* CVT = (uint8_t*)(*(uint32_t*)0x10);

	/* CVTFLAG4 is a BITSTRING off the CVT structure containing the CVTTX (0x08), CVTTXC (0x04), and CVTRI (0x02) bits
	 * https://www.ibm.com/support/knowledgecenter/en/SSLTBW_2.3.0/com.ibm.zos.v2r3.iead100/CVT-map.htm */
	uint8_t CVTFLAG4 = *(CVT + 0x17B);

	/* Note we check for both constrained and non-constrained transaction support */
	return J9_ARE_ALL_BITS_SET(CVTFLAG4, 0x0C);
}

/** @internal
 *  Check if z/OS supports the Runtime Instrumentation Facility (RI). We use the CVTRI (0x02) bit in the CVT structure
 *  for the OS check.
 *
 *  @return TRUE if RI is supported; FALSE otherwise.
 */
static BOOLEAN
getS390zOS_supportsRuntimeInstrumentationFacility(void)
{
	/* FLCCVT is an ADDRESS off the PSA structure
	 * https://www.ibm.com/support/knowledgecenter/en/SSLTBW_2.3.0/com.ibm.zos.v2r3.iead300/PSA-map.htm */
	uint8_t* CVT = (uint8_t*)(*(uint32_t*)0x10);

	/* CVTFLAG4 is a BITSTRING off the CVT structure containing the CVTTX (0x08), CVTTXC (0x04), and CVTRI (0x02) bits
	 * https://www.ibm.com/support/knowledgecenter/en/SSLTBW_2.3.0/com.ibm.zos.v2r3.iead100/CVT-map.htm */
	uint8_t CVTFLAG4 = *(CVT + 0x17B);

	return J9_ARE_ALL_BITS_SET(CVTFLAG4, 0x02);
}

/** @internal
 *  Check if z/OS supports the Guarded Storage Facility (GS). We use the CVTGSF (0x01) bit in the CVT structure
 *  for the OS check.
 *
 *  @return TRUE if GS is supported; FALSE otherwise.
 */
static BOOLEAN
getS390zOS_supportsGuardedStorageFacility(void)
{
	/* FLCCVT is an ADDRESS off the PSA structure
	 * https://www.ibm.com/support/knowledgecenter/en/SSLTBW_2.3.0/com.ibm.zos.v2r3.iead300/PSA-map.htm */
	uint8_t* CVT = (uint8_t*)(*(uint32_t*)0x10);

	/* CVTFLAG3 is a BITSTRING off the CVT structure containing the CVTGSF (0x01) bit
	 * https://www.ibm.com/support/knowledgecenter/en/SSLTBW_2.3.0/com.ibm.zos.v2r3.iead100/CVT-map.htm */
	uint8_t CVTFLAG3 = *(CVT + 0x17A);

	return J9_ARE_ALL_BITS_SET(CVTFLAG3, 0x01);
}
#endif /* ifdef J9ZOS390 */

/**
 * @internal
 * Populates J9ProcessorDesc *desc on z/OS and zLinux
 *
 * @param[in] desc pointer to the struct that will contain the CPU type and features.
 *
 * @return 0 on success, -1 on failure
 */
static intptr_t
getS390Description(struct J9PortLibrary *portLibrary, J9ProcessorDesc *desc)
{
/* Check hardware and OS (z/OS only) support for GS (guarded storage), RI (runtime instrumentation) and TE (transactional memory) */
#if defined(J9ZOS390)
#define S390_STFLE_BIT (0x80000000 >> 7)
	/* s390 feature detection requires the store-facility-list-extended (STFLE) instruction which was introduced in z9
	 * Location 200 is architected such that bit 7 is ON if STFLE instruction is installed */
	if (J9_ARE_NO_BITS_SET(*(int*) 200, S390_STFLE_BIT)) {
		return -1;
	}
#elif defined(J9ZTPF)  /* defined(J9ZOS390) */
	/*
	 * z/TPF requires OS support for some of the Hardware Capabilities.
	 * Setting the auxvFeatures capabilities flag directly to mimic the query_auxv call in Linux.
	 */
	unsigned long auxvFeatures = J9PORT_HWCAP_S390_HIGH_GPRS|J9PORT_S390_FEATURE_ESAN3|J9PORT_HWCAP_S390_ZARCH|
			J9PORT_HWCAP_S390_STFLE|J9PORT_HWCAP_S390_MSA|J9PORT_HWCAP_S390_DFP|
			J9PORT_HWCAP_S390_LDISP|J9PORT_HWCAP_S390_EIMM|J9PORT_HWCAP_S390_ETF3EH;

#elif defined(LINUX) /* defined(J9ZTPF) */
	/* Some s390 features require OS support on Linux, querying auxv for AT_HWCAP bit-mask of processor capabilities. */
	unsigned long auxvFeatures = query_auxv(AT_HWCAP);
#endif /* defined(LINUX) */

#if (defined(S390) && defined(LINUX))
	/* OS Support of HPAGE on Linux on Z */
	if (J9_ARE_ALL_BITS_SET(auxvFeatures, J9PORT_HWCAP_S390_HPAGE)){
		setFeature(desc, J9PORT_S390_FEATURE_HPAGE);
	}
#endif /* defined(S390) && defined(LINUX) */

	/* Miscellaneous facility detection */

	if (testSTFLE(portLibrary, 0)) {
#if (defined(S390) && defined(LINUX))
	/* OS Support for Linux on Z */
		if (J9_ARE_ALL_BITS_SET(auxvFeatures, J9PORT_HWCAP_S390_ESAN3))
#endif /* defined(S390) && defined(LINUX)*/
		{
			setFeature(desc, J9PORT_S390_FEATURE_ESAN3);
		}
	}

	if (testSTFLE(portLibrary, 2)) {
#if (defined(S390) && defined(LINUX))
	/* OS Support for Linux on Z */
		if (J9_ARE_ALL_BITS_SET(auxvFeatures, J9PORT_HWCAP_S390_ZARCH))
#endif /* defined(S390) && defined(LINUX)*/
		{
			setFeature(desc, J9PORT_S390_FEATURE_ZARCH);
		}
	}

	if (testSTFLE(portLibrary, 7)) {
#if (defined(S390) && defined(LINUX))
	/* OS Support for Linux on Z */
		if (J9_ARE_ALL_BITS_SET(auxvFeatures, J9PORT_HWCAP_S390_STFLE))
#endif /* defined(S390) && defined(LINUX)*/
		{
			setFeature(desc, J9PORT_S390_FEATURE_STFLE);
		}
	}

	if (testSTFLE(portLibrary, 17)) {
#if (defined(S390) && defined(LINUX))
	/* OS Support for Linux on Z */
		if (J9_ARE_ALL_BITS_SET(auxvFeatures, J9PORT_HWCAP_S390_MSA))
#endif /* defined(S390) && defined(LINUX)*/
		{
			setFeature(desc, J9PORT_S390_FEATURE_MSA);
		}
	}

	if (testSTFLE(portLibrary, 42) && testSTFLE(portLibrary, 44)) {
#if (defined(S390) && defined(LINUX))
	/* OS Support for Linux on Z */
		if (J9_ARE_ALL_BITS_SET(auxvFeatures, J9PORT_HWCAP_S390_DFP))
#endif /* defined(S390) && defined(LINUX) */
		{
			setFeature(desc, J9PORT_S390_FEATURE_DFP);
		}
	}

	if (testSTFLE(portLibrary, 32)) {
		setFeature(desc, J9PORT_S390_FEATURE_COMPARE_AND_SWAP_AND_STORE);
	}

	if (testSTFLE(portLibrary, 33)) {
		setFeature(desc, J9PORT_S390_FEATURE_COMPARE_AND_SWAP_AND_STORE2);
	}

	if (testSTFLE(portLibrary, 35)) {
		setFeature(desc, J9PORT_S390_FEATURE_EXECUTE_EXTENSIONS);
	}

	if (testSTFLE(portLibrary, 41)) {
		setFeature(desc, J9PORT_S390_FEATURE_FPE);
	}

	if (testSTFLE(portLibrary, 49)) {
		setFeature(desc, J9PORT_S390_FEATURE_MISCELLANEOUS_INSTRUCTION_EXTENSION);
	}

	if (testSTFLE(portLibrary, 76)) {
		setFeature(desc, J9PORT_S390_FEATURE_MSA_EXTENSION3);
	}

	if (testSTFLE(portLibrary, 77)) {
		setFeature(desc, J9PORT_S390_FEATURE_MSA_EXTENSION4);
	}

	if (testSTFLE(portLibrary, J9PORT_S390_FEATURE_MSA_EXTENSION_5)) {
		setFeature(desc, J9PORT_S390_FEATURE_MSA_EXTENSION_5);
	}

	/* Assume an unknown processor ID unless we determine otherwise */
	desc->processor = PROCESSOR_S390_UNKNOWN;

	/* z990 facility and processor detection */

	if (testSTFLE(portLibrary, J9PORT_S390_FEATURE_LONG_DISPLACEMENT)) {
#if (defined(S390) && defined(LINUX))
	/* OS Support for Linux on Z */
		if (J9_ARE_ALL_BITS_SET(auxvFeatures, J9PORT_HWCAP_S390_LDISP))
#endif /* defined(S390) && defined(LINUX) */
		{
			setFeature(desc, J9PORT_S390_FEATURE_LONG_DISPLACEMENT);

			desc->processor = PROCESSOR_S390_GP6;
		}
	}

	/* z9 facility and processor detection */

	if (testSTFLE(portLibrary, J9PORT_S390_FEATURE_EXTENDED_IMMEDIATE)) {
#if (defined(S390) && defined(LINUX))
	/* OS Support for Linux on Z */
		if (J9_ARE_ALL_BITS_SET(auxvFeatures, J9PORT_HWCAP_S390_EIMM))
#endif /* defined(S390) && defined(LINUX) */
		{
			setFeature(desc, J9PORT_S390_FEATURE_EXTENDED_IMMEDIATE);
		}
	}

	if (testSTFLE(portLibrary, J9PORT_S390_FEATURE_EXTENDED_TRANSLATION_3)) {
		setFeature(desc, J9PORT_S390_FEATURE_EXTENDED_TRANSLATION_3);
	}

	if (testSTFLE(portLibrary, J9PORT_S390_FEATURE_ETF3_ENHANCEMENT)) {
#if (defined(S390) && defined(LINUX))
	/* OS Support for Linux on Z */
		if (J9_ARE_ALL_BITS_SET(auxvFeatures, J9PORT_HWCAP_S390_ETF3EH))
#endif /* defined(S390) && defined(LINUX) */
		{
			setFeature(desc, J9PORT_S390_FEATURE_ETF3_ENHANCEMENT);
		}
	}

	if (testSTFLE(portLibrary, J9PORT_S390_FEATURE_EXTENDED_IMMEDIATE) &&
		 testSTFLE(portLibrary, J9PORT_S390_FEATURE_EXTENDED_TRANSLATION_3) &&
		 testSTFLE(portLibrary, J9PORT_S390_FEATURE_ETF3_ENHANCEMENT)) {
		desc->processor = PROCESSOR_S390_GP7;
	}

	/* z10 facility and processor detection */

	if (testSTFLE(portLibrary, J9PORT_S390_FEATURE_GENERAL_INSTRUCTIONS_EXTENSIONS)) {
		setFeature(desc, J9PORT_S390_FEATURE_GENERAL_INSTRUCTIONS_EXTENSIONS);

		desc->processor = PROCESSOR_S390_GP8;
	}

	/* z196 facility and processor detection */

	if (testSTFLE(portLibrary, J9PORT_S390_FEATURE_HIGH_WORD)) {
#if (defined(S390) && defined(LINUX))
		/* OS Support for Linux on Z */
		if (J9_ARE_ALL_BITS_SET(auxvFeatures, J9PORT_HWCAP_S390_HIGH_GPRS))
#endif /* defined(S390) && defined(LINUX)*/
		{
			setFeature(desc, J9PORT_S390_FEATURE_HIGH_WORD);
		}

		desc->processor = PROCESSOR_S390_GP9;
	}

	if (testSTFLE(portLibrary, J9PORT_S390_FEATURE_LOAD_STORE_ON_CONDITION_1)) {
		setFeature(desc, J9PORT_S390_FEATURE_LOAD_STORE_ON_CONDITION_1);

		desc->processor = PROCESSOR_S390_GP9;
	}

	/* zEC12 facility and processor detection */

	/* TE/TX hardware support */
	if (testSTFLE(portLibrary, 50) && testSTFLE(portLibrary, 73)) {
#if defined(J9ZOS390)
		if (getS390zOS_supportsTransactionalExecutionFacility())
#elif defined(LINUX) /* LINUX S390 */
		if (J9_ARE_ALL_BITS_SET(auxvFeatures, J9PORT_HWCAP_S390_TE))
#endif /* defined(J9ZOS390) */
		{
			setFeature(desc, J9PORT_S390_FEATURE_TE);
		}
	}

	/* RI hardware support */
	if (testSTFLE(portLibrary, 64)) {
#if defined(J9ZOS390)
		if (getS390zOS_supportsRuntimeInstrumentationFacility())
#endif /* defined(J9ZOS390) */
		{
#if !defined(J9ZTPF)
			setFeature(desc, J9PORT_S390_FEATURE_RI);
#endif /* !defined(J9ZTPF) */
		}
	}

	if (testSTFLE(portLibrary, J9PORT_S390_FEATURE_MISCELLANEOUS_INSTRUCTION_EXTENSION)) {
		setFeature(desc, J9PORT_S390_FEATURE_MISCELLANEOUS_INSTRUCTION_EXTENSION);

		desc->processor = PROCESSOR_S390_GP10;
	}

	/* z13 facility and processor detection */

	if (testSTFLE(portLibrary, 129)) {
#if defined(J9ZOS390)
		/* Vector facility requires hardware and OS support */
		if (getS390zOS_supportsVectorExtensionFacility())
#elif defined(LINUX) /* LINUX S390 */
		/* Vector facility requires hardware and OS support */
		if (J9_ARE_ALL_BITS_SET(auxvFeatures, J9PORT_HWCAP_S390_VXRS))
#endif
		{
			setFeature(desc, J9PORT_S390_FEATURE_VECTOR_FACILITY);
			desc->processor = PROCESSOR_S390_GP11;
		}
	}

	if (testSTFLE(portLibrary, J9PORT_S390_FEATURE_LOAD_STORE_ON_CONDITION_2)) {
		setFeature(desc, J9PORT_S390_FEATURE_LOAD_STORE_ON_CONDITION_2);

		desc->processor = PROCESSOR_S390_GP11;
	}

	if (testSTFLE(portLibrary, J9PORT_S390_FEATURE_LOAD_AND_ZERO_RIGHTMOST_BYTE)) {
		setFeature(desc, J9PORT_S390_FEATURE_LOAD_AND_ZERO_RIGHTMOST_BYTE);

		desc->processor = PROCESSOR_S390_GP11;
	}

	/* z14 facility and processor detection */

	/* GS hardware support */
	if (testSTFLE(portLibrary, J9PORT_S390_FEATURE_GUARDED_STORAGE)) {
#if defined(J9ZOS390)
		if (getS390zOS_supportsGuardedStorageFacility())
#elif defined(LINUX) /* defined(J9ZOS390) */
		if (J9_ARE_ALL_BITS_SET(auxvFeatures, J9PORT_HWCAP_S390_GS))
#endif /* defined(LINUX) */
		{
			setFeature(desc, J9PORT_S390_FEATURE_GUARDED_STORAGE);

			desc->processor = PROCESSOR_S390_GP12;
		}
	}

	if (testSTFLE(portLibrary, J9PORT_S390_FEATURE_MISCELLANEOUS_INSTRUCTION_EXTENSION_2)) {
		setFeature(desc, J9PORT_S390_FEATURE_MISCELLANEOUS_INSTRUCTION_EXTENSION_2);

		desc->processor = PROCESSOR_S390_GP12;
	}

	if (testSTFLE(portLibrary, J9PORT_S390_FEATURE_SEMAPHORE_ASSIST)) {
		setFeature(desc, J9PORT_S390_FEATURE_SEMAPHORE_ASSIST);

		desc->processor = PROCESSOR_S390_GP12;
	}

	if (testSTFLE(portLibrary, J9PORT_S390_FEATURE_VECTOR_PACKED_DECIMAL)) {
#if defined(J9ZOS390)
		/* Vector packed decimal requires hardware and OS support (for OS, checking for VEF is sufficient) */
		if (getS390zOS_supportsVectorExtensionFacility())
#elif (defined(S390) && defined(LINUX)) /* defined(J9ZOS390) */
	/* OS Support for Linux on Z */
		if (J9_ARE_ALL_BITS_SET(auxvFeatures, J9PORT_HWCAP_S390_VXRS_BCD))
#endif /* defined(S390) && defined(LINUX) */
		{
			setFeature(desc, J9PORT_S390_FEATURE_VECTOR_PACKED_DECIMAL);

			desc->processor = PROCESSOR_S390_GP12;
		}
	}

	if (testSTFLE(portLibrary, J9PORT_S390_FEATURE_VECTOR_FACILITY_ENHANCEMENT_1)) {
#if defined(J9ZOS390)
		/* Vector facility enhancement 1 requires hardware and OS support (for OS, checking for VEF is sufficient) */
		if (getS390zOS_supportsVectorExtensionFacility())
#elif (defined(S390) && defined(LINUX)) /* defined(J9ZOS390) */
	/* OS Support for Linux on Z */
		if (J9_ARE_ALL_BITS_SET(auxvFeatures, J9PORT_HWCAP_S390_VXRS_EXT))
#endif /* defined(S390) && defined(LINUX) */
		{
			setFeature(desc, J9PORT_S390_FEATURE_VECTOR_FACILITY_ENHANCEMENT_1);

			desc->processor = PROCESSOR_S390_GP12;
		}
	}

	if (testSTFLE(portLibrary, J9PORT_S390_FEATURE_MSA_EXTENSION_8)) {
		setFeature(desc, J9PORT_S390_FEATURE_MSA_EXTENSION_8);

		desc->processor = PROCESSOR_S390_GP12;
	}
	
    /* z15 facility and processor detection */

	if (testSTFLE(portLibrary, J9PORT_S390_FEATURE_MISCELLANEOUS_INSTRUCTION_EXTENSION_3)) {
		setFeature(desc, J9PORT_S390_FEATURE_MISCELLANEOUS_INSTRUCTION_EXTENSION_3);

		desc->processor = PROCESSOR_S390_GP13;
	}

	if (testSTFLE(portLibrary, J9PORT_S390_FEATURE_VECTOR_FACILITY_ENHANCEMENT_2)) {
#if defined(J9ZOS390)
		if (getS390zOS_supportsVectorExtensionFacility())
#elif defined(LINUX) && !defined(J9ZTPF) /* defined(J9ZOS390) */
		if (J9_ARE_ALL_BITS_SET(auxvFeatures, J9PORT_HWCAP_S390_VXRS))
#endif /* defined(LINUX) && !defined(J9ZTPF) */
		{
			setFeature(desc, J9PORT_S390_FEATURE_VECTOR_FACILITY_ENHANCEMENT_2);

			desc->processor = PROCESSOR_S390_GP13;
		}
	}

	if (testSTFLE(portLibrary, J9PORT_S390_FEATURE_VECTOR_PACKED_DECIMAL_ENHANCEMENT_FACILITY)) {
#if defined(J9ZOS390)
		if (getS390zOS_supportsVectorExtensionFacility())
#elif defined(LINUX) && !defined(J9ZTPF) /* defined(J9ZOS390) */
		if (J9_ARE_ALL_BITS_SET(auxvFeatures, J9PORT_HWCAP_S390_VXRS))
#endif /* defined(LINUX) && !defined(J9ZTPF) */
		{
			setFeature(desc, J9PORT_S390_FEATURE_VECTOR_PACKED_DECIMAL_ENHANCEMENT_FACILITY);

			desc->processor = PROCESSOR_S390_GP13;
		}
	}

	/* Set Side Effect Facility without setting GP12. This is because
	 * this GP12-only STFLE bit can also be enabled on zEC12 (GP10)
	 */
	if (testSTFLE(portLibrary, J9PORT_S390_FEATURE_SIDE_EFFECT_ACCESS)) {
		setFeature(desc, J9PORT_S390_FEATURE_SIDE_EFFECT_ACCESS);
	}

	desc->physicalProcessor = desc->processor;

	return 0;
}
#endif /* (defined(S390) || defined(J9ZOS390)) */

#if defined(RISCV64)
/**
 * @internal
 * Populates J9ProcessorDesc *desc on RISC-V
 *
 * @param[in] desc pointer to the struct that will contain the CPU type and features.
 *
 * @return 0 on success, -1 on failure
 */
static intptr_t
getRISCV64Description(struct J9PortLibrary *portLibrary, J9ProcessorDesc *desc)
{
	desc->processor = PROCESOR_RISCV64_UNKNOWN;
	desc->physicalProcessor = desc->processor;
	return 0;
}
#endif /* defined(RISCV64) */

BOOLEAN
j9sysinfo_processor_has_feature(struct J9PortLibrary *portLibrary, J9ProcessorDesc *desc, uint32_t feature)
{
	BOOLEAN rc = FALSE;
	Trc_PRT_sysinfo_processor_has_feature_Entered(desc, feature);

#if defined(J9OS_I5)
#if defined(J9OS_I5_V5R4)
	if ((J9PORT_PPC_FEATURE_HAS_VSX == feature) || (J9PORT_PPC_FEATURE_HAS_ALTIVEC == feature) || (J9PORT_PPC_FEATURE_HTM == feature)) {
		Trc_PRT_sysinfo_processor_has_feature_Exit((UDATA)rc);
		return rc;
	}
#elif defined(J9OS_I5_V6R1) || defined(J9OS_I5_V7R2)
	if (J9PORT_PPC_FEATURE_HTM == feature) {
		Trc_PRT_sysinfo_processor_has_feature_Exit((UDATA)rc);
		return rc;
	}
#endif
#endif

	if ((NULL != desc)
	&& (feature < (J9PORT_SYSINFO_FEATURES_SIZE * 32))
	) {
		uint32_t featureIndex = feature / 32;
		uint32_t featureShift = feature % 32;

		rc = J9_ARE_ALL_BITS_SET(desc->features[featureIndex], 1 << featureShift);
	}

	Trc_PRT_sysinfo_processor_has_feature_Exit((uintptr_t)rc);
	return rc;
}

int32_t
j9sysinfo_get_hw_info(struct J9PortLibrary *portLibrary, uint32_t infoType,
	char * buf, uint32_t bufLen)
{
	int32_t ret = J9PORT_SYSINFO_GET_HW_INFO_NOT_AVAILABLE;

#if defined(J9ZOS390)
	if (0 != PPG_j9csrsi_ret_code) {
		Trc_PRT_sysinfo_j9csrsi_init_failed(PPG_j9csrsi_ret_code);
		if (j9csrsi_is_hw_info_available(PPG_j9csrsi_ret_code)) {
			ret = J9PORT_SYSINFO_GET_HW_INFO_ERROR;
		}
	} else {
		switch (infoType) {
		case J9PORT_SYSINFO_GET_HW_INFO_MODEL:
			if (0 < j9csrsi_get_cpctype(PPG_j9csrsi_session, buf, bufLen)) {
				ret = J9PORT_SYSINFO_GET_HW_INFO_SUCCESS;
			} else {
				ret = J9PORT_SYSINFO_GET_HW_INFO_ERROR;
			}
			break;
		default:
			break;
		}
	}
#endif /* defined(J9ZOS390) */

	return ret;
}

#define PATH_ELEMENT_LENGTH 32
/**
 * Concatenate a filename onto a directory path, open the file, read it into a buffer,
 * null terminate the contents, and close the file.
 * pathBuffer must contain the directory part of the path including a terminal '/'.
 * The filename will be appended at the fileNameInsertionPoint. This must be at least PATH_ELEMENT_LENGTH
 * bytes before the end of the buffer.
 * At most readBufferLength-1 bytes are read from the file.
 * The file must not be empty.
 * @param [in]  portLibrary port library
 * @param [in]  pathBuffer buffer large enough to hold the entire file path. Contents are modified.
 * @param [in]  pathBufferLength Length of pathBuffer bytes
 * @param [in]  fileNameInsertionPoint position in pathBuffer immediately after the final '/'
 * @param [in]  fileName name to be appended to the path
 * @param [out] readBuffer buffer into which to read the file contents
 * @param [in]  readBufferLength size of the buffer.
 * @return 0 if the operation succeeds
 * @return J9PORT_ERROR_STRING_BUFFER_TOO_SMALL if the string operations overflow a buffer
 * @return J9PORT_ERROR_FILE_OPFAILED if the file could not be opened or read
 */
static int32_t
openAndReadInfo(struct J9PortLibrary *portLibrary, char* pathBuffer, size_t pathBufferLength, char* fileNameInsertionPoint,
	const char* fileName, char* readBuffer, size_t readBufferLength)
{
	OMRPORT_ACCESS_FROM_J9PORT(portLibrary);
	intptr_t fd = -1;
	intptr_t nRead = 0;
	int32_t status = 0;
	char *pathBufferEnd = pathBuffer + pathBufferLength - 1;

	if (fileNameInsertionPoint + strlen(fileName) >= pathBufferEnd) {
		status = J9PORT_ERROR_STRING_BUFFER_TOO_SMALL;
	} else {
		strcpy(fileNameInsertionPoint, fileName); /* length already checked */
		fd = omrfile_open(pathBuffer, EsOpenRead, 0);
		if (-1 == fd) {
			status = J9PORT_ERROR_FILE_OPFAILED;
		} else {
			nRead = omrfile_read(fd, readBuffer, readBufferLength - 1);
			omrfile_close(fd);
			if (nRead < 0) {
				status = J9PORT_ERROR_FILE_OPFAILED;
			} else {
				readBuffer[nRead] = '\0';
			}
		}
	}
	return status;
}

#if (defined(J9X86) || defined(J9HAMMER) || defined(RISCV64))

char const *cpuPathPattern = "/sys/devices/system/cpu/cpu%d/cache/";
char const *indexPattern = "index%d/";
#define CPU_PATTERN_SIZE (strlen(cpuPathPattern) + (2 * PATH_ELEMENT_LENGTH) + 1)
/* leave room for terminating null */
#define READ_BUFFER_SIZE 32 /*
 * must be large enough to hold the content of the "size", "coherency_line_size"
 * "level" or "type" files */

/**
 * Scan the /sys filesystem for the correct descriptor and read it.
 * Stop when a descriptor matching the CPU, level, and one of the types in cacheType matches.
 * Note that if if the cache is unified, it will match a query for any type.
 * @param [in]  portLibrary port library
 * @param [in]  cpu which CPU to query
 * @param [in]  level which cache level to query. Must be >= 1
 * @param [in]  cacheType bit mask of the type(s) of cache to query.
 * @param [in]  query indicates whether to get cache size or line size
 * @return cache size or line size in bytes
 */
static int32_t
getCacheSize(struct J9PortLibrary *portLibrary,
	const int32_t cpu, const int32_t level, const int32_t cacheType, const J9CacheQueryCommand query)
{
	OMRPORT_ACCESS_FROM_J9PORT(portLibrary);
	char pathBuffer[CPU_PATTERN_SIZE];
	int32_t result = J9PORT_ERROR_SYSINFO_NOT_SUPPORTED;
	int32_t indexCursor = 0;
	int32_t cpuPathLength = 0;
	char *indexBuffer = NULL;

	if ((1 == level)
			&& J9_ARE_ANY_BITS_SET(cacheType, J9PORT_CACHEINFO_DCACHE)
			&& (J9PORT_CACHEINFO_QUERY_LINESIZE == query)
			&& (PPG_sysL1DCacheLineSize > 0)
	) {
		return PPG_sysL1DCacheLineSize;
	}
	cpuPathLength = omrstr_printf(pathBuffer, sizeof(pathBuffer), cpuPathPattern, cpu);
	indexBuffer = pathBuffer + cpuPathLength;
	Assert_PRT_true(cpuPathLength > 0);
	while (J9PORT_ERROR_SYSINFO_NOT_SUPPORTED == result) {
		int32_t indexLen = omrstr_printf(indexBuffer, PATH_ELEMENT_LENGTH, indexPattern, indexCursor);
		char *infoBuffer = indexBuffer + indexLen;
		char readBuffer[READ_BUFFER_SIZE];
		int32_t status = 0;

		Assert_PRT_true(indexLen > 0);

		status = openAndReadInfo(
				portLibrary, pathBuffer, sizeof(pathBuffer), infoBuffer,
				"level", readBuffer, sizeof(readBuffer)
		);
		if (0 != status) {
			result = status;
			break;
		}
		if (atoi(readBuffer) == level) {
			BOOLEAN found = FALSE;

			status = openAndReadInfo(
					portLibrary, pathBuffer, sizeof(pathBuffer), infoBuffer,
					"type", readBuffer, sizeof(readBuffer));
			if (0 != status) {
				result = status;
				break;
			}
			switch (readBuffer[0]) {
			case 'U':
				found = TRUE;
				break;
			case 'D':
				if (J9_ARE_ANY_BITS_SET(cacheType, J9PORT_CACHEINFO_DCACHE)) {
					found = TRUE;
				}
				break;
			case 'I':
				if (J9_ARE_ANY_BITS_SET(cacheType, J9PORT_CACHEINFO_ICACHE)) {
					found = TRUE;
				}
				break;
			}

			if (found) {
				size_t numericLength = 0;
				char *infoFile = (J9PORT_CACHEINFO_QUERY_LINESIZE == query) ?
						"coherency_line_size" : "size";
				status = openAndReadInfo(
						portLibrary, pathBuffer, sizeof(pathBuffer), infoBuffer,
						infoFile, readBuffer, sizeof(readBuffer)
				);
				if (0 != status){
					result = status;
					break;
				}
				Trc_PRT_sysinfo_cacheSizeFileContent(pathBuffer, readBuffer);
				result = atoi(readBuffer);
				numericLength = strspn(readBuffer, "0123456789"); /* find the start of the scale character if any */
				switch (readBuffer[numericLength]) {
				case '\0':
				case '\r':
				case '\n': break;
				case 'k':
				case 'K':
					result *= 0x400;
					break;
				case 'm':
				case 'M':
					result *= 0x100000;
					break;
				default:
					result = J9PORT_ERROR_SYSINFO_OPFAILED;
					break;
				}
			}
		}
		++indexCursor;
	}
	if ((1 == level)
		&& J9_ARE_ANY_BITS_SET(cacheType, J9PORT_CACHEINFO_DCACHE)
		&& (J9PORT_CACHEINFO_QUERY_LINESIZE == query)
		&& (result > 0)
	) {
		PPG_sysL1DCacheLineSize = result;
	}
	return result;
}

/**
 * Scan the /sys filesystem reading the "type" files for a given level.
 * Create a bit mask of the types of caches at that level
 * @param [in]  portLibrary port library
 * @param [in]  cpu which CPU to query
 * @param [in]  level which cache level to query. Must be >= 1
 * @return bit mask of types in bytes
 */
static int32_t
getCacheTypes(struct J9PortLibrary *portLibrary, const int32_t cpu, const int32_t level)
{
	OMRPORT_ACCESS_FROM_J9PORT(portLibrary);
	int32_t result = J9PORT_ERROR_SYSINFO_NOT_SUPPORTED;
	int32_t indexCursor = 0;
	int32_t cpuPathLength = 0;
	char *indexBuffer = NULL;
	BOOLEAN finish = FALSE;

	char pathBuffer[CPU_PATTERN_SIZE];
	cpuPathLength = omrstr_printf(pathBuffer, sizeof(pathBuffer), cpuPathPattern, cpu);
	indexBuffer = pathBuffer+cpuPathLength;
	Assert_PRT_true(cpuPathLength > 0);
	do {
		int32_t indexLen = omrstr_printf(indexBuffer, PATH_ELEMENT_LENGTH, indexPattern, indexCursor);
		char *infoBuffer = indexBuffer + indexLen;
		char readBuffer[READ_BUFFER_SIZE];
		int32_t status = 0;

		Assert_PRT_true(indexLen > 0);

		status = openAndReadInfo(
				portLibrary, pathBuffer, sizeof(pathBuffer), infoBuffer,
				"level", readBuffer, sizeof(readBuffer)
		);
		if (0 != status) {
			finish = TRUE;
		} else if (atoi(readBuffer) == level) {
			if (J9PORT_ERROR_SYSINFO_NOT_SUPPORTED == result) {
				result = 0;
			}

			status = openAndReadInfo(
					portLibrary, pathBuffer, sizeof(pathBuffer), infoBuffer,
					"type", readBuffer, sizeof(readBuffer)
			);
			if (0 != status) {
				result = status;
				break;
			}
			switch (readBuffer[0]) {
			case 'U':
				result |= J9PORT_CACHEINFO_UCACHE;
				break;
			case 'D':
				result |= J9PORT_CACHEINFO_DCACHE;
				break;
			case 'I':
				result |= J9PORT_CACHEINFO_ICACHE;
				break;
			}
		}
		++indexCursor;
	} while (!finish);
	return result;
}

/**
 * Scan the /sys filesystem reading the "level" files.
 * Find the largest value.
 * @param [in]  portLibrary port library
 * @param [in]  cpu which CPU to query
 * @return Highest level found, or negative value on error.
 */
static int32_t
getCacheLevels(struct J9PortLibrary *portLibrary, const int32_t cpu)
{
	OMRPORT_ACCESS_FROM_J9PORT(portLibrary);
	char pathBuffer[CPU_PATTERN_SIZE];
	int32_t result = J9PORT_ERROR_SYSINFO_NOT_SUPPORTED;
	int32_t indexCursor = 0;
	int32_t cpuPathLength = 0;
	char *indexBuffer = NULL;
			BOOLEAN finish = FALSE;

	cpuPathLength = omrstr_printf(pathBuffer, sizeof(pathBuffer), cpuPathPattern, cpu);
	indexBuffer = pathBuffer+cpuPathLength;
	Assert_PRT_true(cpuPathLength > 0);
	do {
		int32_t indexLen = omrstr_printf(indexBuffer, PATH_ELEMENT_LENGTH, indexPattern, indexCursor);
		char *infoBuffer = indexBuffer + indexLen;
		char readBuffer[READ_BUFFER_SIZE];
		int32_t status = 0;

		Assert_PRT_true(indexLen > 0);

		status = openAndReadInfo(
				portLibrary, pathBuffer, sizeof(pathBuffer), infoBuffer,
				"level", readBuffer, sizeof(readBuffer)
		);
		if (J9PORT_ERROR_FILE_OPFAILED == status){
			/* came to the end of the list of cache entries.  This error is expected. */
			finish = TRUE;
		} else if (status < 0){ /* unexpected error */
			result = status;
			finish = TRUE;
		} else {
			int32_t level = atoi(readBuffer);
			result = OMR_MAX(result, level);
		}
		++indexCursor;

	} while (!finish);
	return result;
}
/*  (defined(J9X86) || defined(J9HAMMER) || defined(RISCV64)) */
#elif  defined(AIXPPC)
static int32_t
getCacheLevels(struct J9PortLibrary *portLibrary,
	const int32_t cpu)
{
	return 2;
}

static int32_t
getCacheTypes(struct J9PortLibrary *portLibrary,
	const int32_t cpu, const int32_t level)
{
	int32_t result = J9PORT_ERROR_SYSINFO_NOT_SUPPORTED;
	if (1 == level) {
		uint64_t info = getsystemcfg(SC_L1C_ATTR);
		if (J9_ARE_ANY_BITS_SET(info, 1 << 30)) {
			result = J9PORT_CACHEINFO_DCACHE | J9PORT_CACHEINFO_ICACHE;
		} else {
			result = J9PORT_CACHEINFO_UCACHE;
		}
	} else if (2 == level) {
		result = J9PORT_CACHEINFO_UCACHE;
	}
	return result;
}

static int32_t
getCacheSize(struct J9PortLibrary *portLibrary,
	const int32_t cpu, const int32_t level, const int32_t cacheType, const J9CacheQueryCommand query)
{
	int32_t result = J9PORT_ERROR_SYSINFO_NOT_SUPPORTED;
	switch (level) {
	case 1: {
		/* Note: AIX has split I/D level 1 cache.  Querying UCACHE is invalid. */
		switch (query) {
		case J9PORT_CACHEINFO_QUERY_CACHESIZE: {
			if (J9_ARE_ANY_BITS_SET(cacheType, J9PORT_CACHEINFO_DCACHE)) {
				result = getsystemcfg(SC_L1C_DSZ);
			} else if (J9_ARE_ANY_BITS_SET(cacheType, J9PORT_CACHEINFO_ICACHE)) {
				result = getsystemcfg(SC_L1C_ISZ);
			}
		}
		break;
		case J9PORT_CACHEINFO_QUERY_LINESIZE: {
			if (J9_ARE_ANY_BITS_SET(cacheType, J9PORT_CACHEINFO_DCACHE)) {
				result = getsystemcfg(SC_L1C_DLS);
			} else if (J9_ARE_ANY_BITS_SET(cacheType, J9PORT_CACHEINFO_ICACHE)) {
				result = getsystemcfg(SC_L1C_ILS);
			}
		}
		default: break;
		}
		break;
	}
	case 2:
		if (J9PORT_CACHEINFO_QUERY_CACHESIZE == query) {
			result = getsystemcfg(SC_L2C_SZ);
		} else if (J9PORT_CACHEINFO_QUERY_LINESIZE == query) {
			/* assumes the L1 and L2 sizes are the same */
			if (J9_ARE_ANY_BITS_SET(cacheType, J9PORT_CACHEINFO_DCACHE)) {
				result = getsystemcfg(SC_L1C_DLS);
			} else if (J9_ARE_ANY_BITS_SET(cacheType, J9PORT_CACHEINFO_ICACHE)) {
				result = getsystemcfg(SC_L1C_ILS);
			}
		}
	break;
	default: break;
	}
	return result;
}
#endif /* defined(AIXPPC) */

/*
 * Cache information is organized as a set of "index" directories in /sys/devices/system/cpu/cpu<N>/cache/.
 * In each index directory is a file containing the cache level and another file containing the cache type.
 */

int32_t
j9sysinfo_get_cache_info(struct J9PortLibrary *portLibrary, const J9CacheInfoQuery * query)
{
	int32_t result = J9PORT_ERROR_SYSINFO_NOT_SUPPORTED;
	Trc_PRT_sysinfo_get_cache_info_enter(query->cmd, query->cpu, query->level, query->cacheType);

#if defined(RISCV64)
	{
		/* We need to avoid checking the cache directory as the cache info doesn't exist
		 * on Linux booted via QEMU (the emulator) while is literally supported on the
		 * hardware (e.g. HiFive U540). In such case, there is no padding adjustment for
		 * class objects even if the -XX:-RestrictContended option is specified on the
		 * command line.
		 */
		DIR* cacheDir = opendir("/sys/devices/system/cpu/cpu0/cache");
		if (NULL != cacheDir) {
			closedir(cacheDir);
		} else {
			Trc_PRT_sysinfo_get_cache_info_exit(result);
			return result;
		}
	}
#endif

#if defined(OSX)
	OMRPORT_ACCESS_FROM_J9PORT(portLibrary);
	switch (query->cmd) {
	case J9PORT_CACHEINFO_QUERY_LINESIZE:
		/* ignore the cache type and level, since there is only one line size on MacOS */
		omrcpu_get_cache_line_size(&result);
		break;
	case J9PORT_CACHEINFO_QUERY_CACHESIZE: /* FALLTHROUGH */
	case J9PORT_CACHEINFO_QUERY_TYPES: /* FALLTHROUGH */
	case J9PORT_CACHEINFO_QUERY_LEVELS: /* FALLTHROUGH */
	default:
		result = J9PORT_ERROR_SYSINFO_NOT_SUPPORTED;
		break;
	}
<<<<<<< HEAD
#elif defined(J9OS_I5_V6R1)
	switch (query->cmd) {
	case J9PORT_CACHEINFO_QUERY_LEVELS:
		result =  getCacheLevels(portLibrary, query->cpu);
		break;
	case J9PORT_CACHEINFO_QUERY_LINESIZE:
	case J9PORT_CACHEINFO_QUERY_CACHESIZE:
	case J9PORT_CACHEINFO_QUERY_TYPES:
	default:
		result = J9PORT_ERROR_SYSINFO_NOT_SUPPORTED;
		break;
	}
#elif (defined(J9X86) || defined(J9HAMMER) || defined(AIXPPC))
=======
#elif (defined(J9X86) || defined(J9HAMMER) || defined(AIXPPC) || defined(RISCV64))
>>>>>>> bb3fc6e4
	switch (query->cmd) {
	case J9PORT_CACHEINFO_QUERY_LINESIZE:
	case J9PORT_CACHEINFO_QUERY_CACHESIZE:
		result =  getCacheSize(portLibrary, query->cpu, query->level, query->cacheType, query->cmd);
		break;
	case J9PORT_CACHEINFO_QUERY_TYPES:
		result =  getCacheTypes(portLibrary, query->cpu, query->level);
		break;
	case J9PORT_CACHEINFO_QUERY_LEVELS:
		result =  getCacheLevels(portLibrary, query->cpu);
		break;
	default:
		result = J9PORT_ERROR_SYSINFO_NOT_SUPPORTED;
		break;
	}
#elif  defined (LINUXPPC) || defined (PPC) || defined(S390) || defined(J9ZOS390)
	if ((1 == query->level) &&
		(J9_ARE_ANY_BITS_SET(query->cacheType, J9PORT_CACHEINFO_DCACHE | J9PORT_CACHEINFO_UCACHE))) {
#if defined(S390) || defined(J9ZOS390)
			result = 256;
#else
			OMRPORT_ACCESS_FROM_J9PORT(portLibrary);
			omrcpu_get_cache_line_size(&result);
#endif
		}
#elif defined(LINUX) && defined(J9AARCH64)
	if ((query->cmd == J9PORT_CACHEINFO_QUERY_LINESIZE)
	&& (query->cacheType == J9PORT_CACHEINFO_DCACHE)
	&& (query->level == 1)
	) {
		/* L1 data cache line size */
		int32_t rc = (int32_t)sysconf(_SC_LEVEL1_DCACHE_LINESIZE);
		if (rc > 0) {
			result = rc;
		} else if (rc == 0) {
			/*
			 * Cache line size is unavailable on some systems
			 * Use 64 as the default value because Arm Cortex ARMv8-A cores
			 * have L1 data cache lines of that size
			 */
			result = 64;
		}
	}
#endif
	Trc_PRT_sysinfo_get_cache_info_exit(result);
	return result;
}<|MERGE_RESOLUTION|>--- conflicted
+++ resolved
@@ -1693,7 +1693,6 @@
 		result = J9PORT_ERROR_SYSINFO_NOT_SUPPORTED;
 		break;
 	}
-<<<<<<< HEAD
 #elif defined(J9OS_I5_V6R1)
 	switch (query->cmd) {
 	case J9PORT_CACHEINFO_QUERY_LEVELS:
@@ -1706,10 +1705,7 @@
 		result = J9PORT_ERROR_SYSINFO_NOT_SUPPORTED;
 		break;
 	}
-#elif (defined(J9X86) || defined(J9HAMMER) || defined(AIXPPC))
-=======
 #elif (defined(J9X86) || defined(J9HAMMER) || defined(AIXPPC) || defined(RISCV64))
->>>>>>> bb3fc6e4
 	switch (query->cmd) {
 	case J9PORT_CACHEINFO_QUERY_LINESIZE:
 	case J9PORT_CACHEINFO_QUERY_CACHESIZE:
