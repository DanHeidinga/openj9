--- conflicted
+++ resolved
@@ -203,9 +203,6 @@
 			// ignore
 		}
 
-<<<<<<< HEAD
-		/*[IF !Sidecar19-SE]*/
-=======
 		/*[IF Java11]*/
 		// This static method call ensures jdk.internal.loader.ClassLoaders.BOOT_LOADER initialization first
 		jdk.internal.loader.ClassLoaders.platformClassLoader();
@@ -219,54 +216,24 @@
 		bootstrapClassLoader.classLoaderValueMap = BootLoader.getClassLoaderValueMap();
 		applicationClassLoader = ClassLoaders.appClassLoader();
 		/*[ELSE] Java11 */
->>>>>>> 5b501cd3
 		ClassLoader sysTemp = null;
-		/*[ENDIF]*/
 		// Proper initialization requires BootstrapLoader is the first loader instantiated
 		String systemLoaderString = System.internalGetProperties().getProperty("systemClassLoader"); //$NON-NLS-1$
-<<<<<<< HEAD
 		if (null == systemLoaderString) {
-			/*[IF Sidecar19-SE]*/
-			// This static method call ensures jdk.internal.loader.ClassLoaders.BOOT_LOADER initialization first
-			jdk.internal.loader.ClassLoaders.platformClassLoader();
-			if (bootstrapClassLoader.servicesCatalog != null) {
-				throw new InternalError("bootstrapClassLoader.servicesCatalog is NOT null "); //$NON-NLS-1$
-			}
-			bootstrapClassLoader.servicesCatalog = BootLoader.getServicesCatalog();
-			if (bootstrapClassLoader.classLoaderValueMap != null) {
-				throw new InternalError("bootstrapClassLoader.classLoaderValueMap is NOT null "); //$NON-NLS-1$
-			}
-			bootstrapClassLoader.classLoaderValueMap = BootLoader.getClassLoaderValueMap();
-			applicationClassLoader = ClassLoaders.appClassLoader();
-			/*[ELSE]*/
-=======
-		if(null == systemLoaderString) {
->>>>>>> 5b501cd3
 			sysTemp = com.ibm.oti.vm.BootstrapClassLoader.singleton();
 		} else {
 			try {
-				/*[IF !Sidecar19-SE]*/
-				sysTemp = (ClassLoader)
-				/*[ENDIF]*/
-				Class.forName(systemLoaderString, true, null).newInstance();
+				sysTemp = (ClassLoader)Class.forName(systemLoaderString, true, null).newInstance();
 			} catch (Throwable x) {
 				x.printStackTrace();
 				System.exit(1);
 			}
 		}
-<<<<<<< HEAD
-		/*[IF !Sidecar19-SE]*/
-=======
->>>>>>> 5b501cd3
 		bootstrapClassLoader = sysTemp;
 		AbstractClassLoader.setBootstrapClassLoader(bootstrapClassLoader);
 		lazyClassLoaderInit = true;
 		applicationClassLoader = bootstrapClassLoader;
-<<<<<<< HEAD
-		/*[ENDIF]*/
-=======
 		/*[ENDIF] Java11 */
->>>>>>> 5b501cd3
 
 		/* [PR 78889] The creation of this classLoader requires lazy initialization. The internal classLoader struct
 		 * is created in the initAnonClassLoader call. The "new InternalAnonymousClassLoader()" call must be 
